# GLIDE (Arxiv'2021)

> [GLIDE: Towards Photorealistic Image Generation and Editing with Text-Guided Diffusion Models](https://papers.nips.cc/paper/2021/file/49ad23d1ec9fa4bd8d77d02681df5cfa-Paper.pdf)

> **Task**: Text2Image, diffusion

<!-- [ALGORITHM] -->

## Abstract

<!-- [ABSTRACT] -->

Diffusion models have recently been shown to generate high-quality synthetic images, especially when paired with a guidance technique to trade off diversity for fidelity. We explore diffusion models for the problem of text-conditional image synthesis and compare two different guidance strategies: CLIP guidance and classifier-free guidance. We find that the latter is preferred by human evaluators for both photorealism and caption similarity, and often produces photorealistic samples. Samples from a 3.5 billion parameter text-conditional diffusion model using classifierfree guidance are favored by human evaluators to those from DALL-E, even when the latter uses expensive CLIP reranking. Additionally, we find that our models can be fine-tuned to perform image inpainting, enabling powerful text-driven image editing. We train a smaller model on a filtered dataset and release the code and weights at https://github.com/openai/glide-text2im.

<!-- [IMAGE] -->

<div align=center >
 <img src="https://user-images.githubusercontent.com/22982797/209770463-31f3083d-b939-4ed6-b504-6a5baf7365b5.png" width="400"/>
</div >

## Results and models

<div align="center">
  <b>an oil painting of a corgi</b>
  <br/>
  <img src="https://user-images.githubusercontent.com/22982797/210042533-1df54b2d-d8a8-42b1-974c-06861e3e6ef6.png" width="400"/>
</div>

<div align="center">
  <b>an cartoon painting of a cat</b>
  <br/>
  <img src="https://user-images.githubusercontent.com/22982797/210042530-ada31a01-7c9d-452b-bc72-56ae0182ef2f.png" width="400"/>
</div>

**Laion**

<<<<<<< HEAD
| Method | Resolution       | Config                                                                      | Weights                                                                                 |
| ------ | ---------------- | --------------------------------------------------------------------------- | --------------------------------------------------------------------------------------- |
| Glide  | 64x64            | [config](projects/glide/configs/glide_ddim-classifier-free_laion-64x64.py)  | [model](https://download.openmmlab.com/mmediting/glide/glide_laion-64x64-02afff47.pth)  |
| Glide  | 64x64 -> 256x256 | [config](projects/glide/configs/glide_ddim-classifier-free_laion-64-256.py) | [model](https://download.openmmlab.com/mmediting/glide/glide_laion-64-256-02afff47.pth) |
=======
| Method | Resolution | Config                                                                     | Weights                                                                             |
| ------ | ---------- | -------------------------------------------------------------------------- | ----------------------------------------------------------------------------------- |
| Glide  | 64x64      | [config](projects/glide/configs/glide_ddim-classifier-free_laion-64x64.py) | [model](https://download.openmmlab.com/mmagic/glide/glide_laion-64x64-02afff47.pth) |
>>>>>>> 4094cb3d

## Quick Start

You can run glide as follows:

```python
import torch
from mmagic.apis import init_model
from mmengine.registry import init_default_scope
from projects.glide.models import *

init_default_scope('mmagic')

config = 'projects/glide/configs/glide_ddim-classifier-free_laion-64x64.py'
ckpt = 'https://download.openmmlab.com/mmagic/glide/glide_laion-64x64-02afff47.pth'
model = init_model(config, ckpt).cuda().eval()
prompt = "an oil painting of a corgi"

with torch.no_grad():
    samples = model.infer(init_image=None,
                prompt=prompt,
                batch_size=16,
                guidance_scale=3.,
                num_inference_steps=100,
                labels=None,
                classifier_scale=0.0,
                show_progress=True)['samples']
```

You can synthesis images with 256x256 resolution:

```python
import torch
from torchvision.utils import save_image
from mmedit.apis import init_model
from mmengine.registry import init_default_scope
from projects.glide.models import *

init_default_scope('mmedit')

config = 'projects/glide/configs/glide_ddim-classifier-free_laion-64-256.py'
ckpt = 'https://download.openmmlab.com/mmediting/glide/glide_laion-64-256-02afff47.pth'
model = init_model(config, ckpt).cuda().eval()
prompt = "an oil painting of a corgi"

with torch.no_grad():
    samples = model.infer(init_image=None,
                prompt=prompt,
                batch_size=16,
                guidance_scale=3.,
                num_inference_steps=100,
                labels=None,
                classifier_scale=0.0,
                show_progress=True)['samples']
save_image(samples, "corgi.png", nrow=4, normalize=True, value_range=(-1, 1))
```

## Citation

```bibtex
@article{2021GLIDE,
  title={GLIDE: Towards Photorealistic Image Generation and Editing with Text-Guided Diffusion Models},
  author={ Nichol, A.  and  Dhariwal, P.  and  Ramesh, A.  and  Shyam, P.  and  Mishkin, P.  and  Mcgrew, B.  and  Sutskever, I.  and  Chen, M. },
  year={2021},
}
```<|MERGE_RESOLUTION|>--- conflicted
+++ resolved
@@ -34,16 +34,11 @@
 
 **Laion**
 
-<<<<<<< HEAD
 | Method | Resolution       | Config                                                                      | Weights                                                                                 |
 | ------ | ---------------- | --------------------------------------------------------------------------- | --------------------------------------------------------------------------------------- |
 | Glide  | 64x64            | [config](projects/glide/configs/glide_ddim-classifier-free_laion-64x64.py)  | [model](https://download.openmmlab.com/mmediting/glide/glide_laion-64x64-02afff47.pth)  |
 | Glide  | 64x64 -> 256x256 | [config](projects/glide/configs/glide_ddim-classifier-free_laion-64-256.py) | [model](https://download.openmmlab.com/mmediting/glide/glide_laion-64-256-02afff47.pth) |
-=======
-| Method | Resolution | Config                                                                     | Weights                                                                             |
-| ------ | ---------- | -------------------------------------------------------------------------- | ----------------------------------------------------------------------------------- |
-| Glide  | 64x64      | [config](projects/glide/configs/glide_ddim-classifier-free_laion-64x64.py) | [model](https://download.openmmlab.com/mmagic/glide/glide_laion-64x64-02afff47.pth) |
->>>>>>> 4094cb3d
+
 
 ## Quick Start
 
