--- conflicted
+++ resolved
@@ -12,13 +12,10 @@
 from mmengine.runner.checkpoint import _load_checkpoint_with_prefix
 from tqdm import tqdm
 
-<<<<<<< HEAD
-from mmedit.registry import DIFFUSION_SCHEDULERS, MODELS
-from mmedit.structures import EditDataSample, PixelData
-=======
+
 from mmedit.registry import DIFFUSION_SCHEDULERS, MODELS, MODULES
 from mmedit.structures import EditDataSample
->>>>>>> ec25c067
+
 from mmedit.utils.typing import ForwardInputs, SampleList
 
 ModelType = Union[Dict, nn.Module]
