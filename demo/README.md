--- conflicted
+++ resolved
@@ -175,7 +175,6 @@
         --result-out-dir ../resources/output/video_restoration/demo_video_restoration_edvr_res.mp4
 ```
 
-<<<<<<< HEAD
 #### 2.2.9 Text-to-Image
 
 ```shell
@@ -185,10 +184,7 @@
         --result-out-dir ../resources/output/text2image/demo_text2image_disco_res.png
 ```
 
-#### 2.2.10 3D-aware Generation (EG3D)
-=======
 #### 2.2.9 3D-aware Generation (EG3D)
->>>>>>> b1ed3171
 
 ```shell
 python demo/mmediting_inference_demo.py \
