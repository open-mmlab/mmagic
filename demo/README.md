--- conflicted
+++ resolved
@@ -310,8 +310,49 @@
 python demo/gradio_draggan.py
 ```
 
-<<<<<<< HEAD
-#### 3.1.2 FastComposer
+#### 3.1.2 ViCo
+
+Launch the UI.
+
+```shell
+python demo/gradio_vico.py
+```
+
+*Training*
+
+1. Submit your concept sample images to the interface and fill in the *init_token* and *placeholder*.
+
+2. Click the *Start Training* button.
+
+3. Your training results will be under the folder `./work_dirs/vico_gradio`.
+
+*Inference*
+
+Follow the [instructions](../configs/vico/README.md#quick-start#4) to download the pretrained weights (or [use your own weights](../configs/vico/README.md#quick-start#5)) and put them under the folder `./ckpts`
+
+```
+mkdir ckpts
+```
+
+your folder structure should be like:
+
+```
+ckpts
+└── barn.pth
+└── batman.pth
+└── clock.pth
+...
+```
+
+Then launch the UI and you can use the pretrained weights to generate images.
+
+1. Upload reference image.
+
+2. (Optional) Customize advanced settings.
+
+3. Click inference button.
+
+#### 3.1.3 FastComposer
 
 First, run the script:
 
@@ -346,47 +387,4 @@
 
 <div align=center>
 <img src="https://user-images.githubusercontent.com/14927720/265911526-4975d6e2-c5fc-4324-80c9-a7a512953218.png">
-</div>
-=======
-#### 3.1.2 ViCo
-
-Launch the UI.
-
-```shell
-python demo/gradio_vico.py
-```
-
-*Training*
-
-1. Submit your concept sample images to the interface and fill in the *init_token* and *placeholder*.
-
-2. Click the *Start Training* button.
-
-3. Your training results will be under the folder `./work_dirs/vico_gradio`.
-
-*Inference*
-
-Follow the [instructions](../configs/vico/README.md#quick-start#4) to download the pretrained weights (or [use your own weights](../configs/vico/README.md#quick-start#5)) and put them under the folder `./ckpts`
-
-```
-mkdir ckpts
-```
-
-your folder structure should be like:
-
-```
-ckpts
-└── barn.pth
-└── batman.pth
-└── clock.pth
-...
-```
-
-Then launch the UI and you can use the pretrained weights to generate images.
-
-1. Upload reference image.
-
-2. (Optional) Customize advanced settings.
-
-3. Click inference button.
->>>>>>> bced86e4
+</div>