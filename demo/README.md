--- conflicted
+++ resolved
@@ -175,7 +175,6 @@
         --result-out-dir ../resources/output/video_restoration/demo_video_restoration_edvr_res.mp4
 ```
 
-<<<<<<< HEAD
 #### 2.2.9 Text-to-Image
 
 ```shell
@@ -183,14 +182,14 @@
         --model-name disco \
         --text 0=["clouds surround the mountains and Chinese palaces,sunshine,lake,overlook,overlook,unreal engine,light effect,Dream，Greg Rutkowski,James Gurney,artstation"] \
         --result-out-dir ../resources/output/text2image/demo_text2image_disco_res.png
-=======
-#### 2.2.9 3D-aware Generation (EG3D)
+```
+
+#### 2.2.10 3D-aware Generation (EG3D)
 
 ```shell
 python demo/mmediting_inference_demo.py \
     --model-name eg3d \
     --result-out-dir ../resources/output/eg3d-output
->>>>>>> 268274f6
 ```
 
 ## 3. Other demos
