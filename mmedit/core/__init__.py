--- conflicted
+++ resolved
@@ -9,9 +9,5 @@
 __all__ = [
     'build_optimizers', 'tensor2img', 'EvalIterHook', 'DistEvalIterHook',
     'mse', 'psnr', 'reorder_image', 'sad', 'ssim', 'LinearLrUpdaterHook',
-<<<<<<< HEAD
-    'VisualizationHook', 'L1Evaluation', 'ReduceLrUpdaterHook'
-=======
-    'VisualizationHook', 'L1Evaluation', 'mae'
->>>>>>> fa272ac2
+    'VisualizationHook', 'L1Evaluation', 'ReduceLrUpdaterHook', 'mae'
 ]