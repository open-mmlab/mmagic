--- conflicted
+++ resolved
@@ -82,8 +82,6 @@
 
 def obtain_data(data_sample, key, device='cpu'):
     """Obtain data of key from data_sample and converse data to device.
-
-<<<<<<< HEAD
     Args:
         data_sample (dict): A dict of data sample.
         key (str): The key of data to obtain.
@@ -92,10 +90,7 @@
     Returns:
         result (Tensor | np.ndarray): The data of key.
     """
-    candidates = ['data_sample', key, 'data']
-=======
     candidates = ['data_samples', key, 'data']
->>>>>>> f7abd41d
 
     for k in candidates:
         if k in data_sample:
