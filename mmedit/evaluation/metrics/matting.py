# Copyright (c) OpenMMLab. All rights reserved.
"""Evaluation metrics used in Image Matting"""

from typing import List, Sequence

import cv2
import numpy as np
from mmengine.evaluator import BaseMetric

from mmedit.registry import METRICS
from ..functional import gauss_gradient
from .metrics_utils import average


def _assert_ndim(input, name, ndim, shape_hint):
    if input.ndim != ndim:
        raise ValueError(
            f'{name} should be of shape {shape_hint}, but got {input.shape}.')


def _assert_masked(pred_alpha, trimap):
    if (pred_alpha[trimap == 0] != 0).any() or (pred_alpha[trimap == 255] !=
                                                255).any():
        raise ValueError(
            'pred_alpha should be masked by trimap before evaluation')


<<<<<<< HEAD
def _fetch_data_and_check(data_batch, predictions):
    """Fetch and check data from one item of data_batch and predictions

    Args:
        data_batch (dict): One item of data_batch.
        predictions (dict): One item of predictions.

    Returns:
        pred_alpha (Tensor): Pred_alpha data of predictions.
        ori_alpha (Tensor): Ori_alpha data of data_batch.
        ori_trimap (Tensor): Ori_trimap data of data_batch.
    """
    ori_trimap = data_batch['data_sample']['ori_trimap'][:, :, 0]
    ori_alpha = data_batch['data_sample']['ori_alpha'][:, :, 0]
    pred_alpha = predictions['pred_alpha']['data']  # 2D tensor
=======
def _fetch_data_and_check(data_samples):
    ori_trimap = data_samples['ori_trimap'][:, :, 0]
    ori_alpha = data_samples['ori_alpha'][:, :, 0]
    pred_alpha = data_samples['output']['pred_alpha']['data']  # 2D tensor
>>>>>>> f7abd41d
    pred_alpha = pred_alpha.cpu().numpy()

    _assert_ndim(ori_trimap, 'trimap', 2, 'HxW')
    _assert_ndim(ori_alpha, 'gt_alpha', 2, 'HxW')
    _assert_ndim(pred_alpha, 'pred_alpha', 2, 'HxW')
    _assert_masked(pred_alpha, ori_trimap)

    # dtype uint8 -> float64
    pred_alpha = pred_alpha / 255.0
    ori_alpha = ori_alpha / 255.0
    # test shows that using float32 vs float64 differs final results at 1e-4
    # speed are comparable, so we choose float64 for accuracy

    return pred_alpha, ori_alpha, ori_trimap


@METRICS.register_module()
class SAD(BaseMetric):
    """Sum of Absolute Differences metric for image matting.

    This metric compute per-pixel absolute difference and sum across all
    pixels.
    i.e. sum(abs(a-b)) / norm_const

    .. note::

        Current implementation assume image / alpha / trimap array in numpy
        format and with pixel value ranging from 0 to 255.

    .. note::

        pred_alpha should be masked by trimap before passing
        into this metric

    Default prefix: ''

    Args:
        norm_const (int): Divide the result to reduce its magnitude.
            Default to 1000.

    Metrics:
        - SAD (float): Sum of Absolute Differences
    """

    default_prefix = ''

    def __init__(
        self,
        norm_const=1000,
        **kwargs,
    ) -> None:
        self.norm_const = norm_const
        super().__init__(**kwargs)

    def process(self, data_batch: Sequence[dict],
                data_samples: Sequence[dict]) -> None:
        """Process one batch of data and predictions

        Args:
            data_batch (Sequence[Tuple[Any, dict]]): A batch of data
                from the dataloader.
            predictions (Sequence[dict]): A batch of outputs from
                the model.
        """
        for data_sample in data_samples:
            pred_alpha, gt_alpha, _ = _fetch_data_and_check(data_sample)

            # divide by 1000 to reduce the magnitude of the result
            sad_sum = np.abs(pred_alpha - gt_alpha).sum() / self.norm_const

            result = {'sad': sad_sum}

            self.results.append(result)

    def compute_metrics(self, results: List):
        """Compute the metrics from processed results.

        Args:
            results (dict): The processed results of each batch.

        Returns:
            Dict: The computed metrics. The keys are the names of the metrics,
            and the values are corresponding results.
        """

        sad = average(results, 'sad')

        return {'SAD': sad}


@METRICS.register_module()
class MattingMSE(BaseMetric):
    """Mean Squared Error metric for image matting.

    This metric compute per-pixel squared error average across all
    pixels.
    i.e. mean((a-b)^2) / norm_const

    .. note::

        Current implementation assume image / alpha / trimap array in numpy
        format and with pixel value ranging from 0 to 255.

    .. note::

        pred_alpha should be masked by trimap before passing
        into this metric

    Default prefix: ''

    Args:
        norm_const (int): Divide the result to reduce its magnitude.
            Default to 1000.

    Metrics:
        - MattingMSE (float): Mean of Squared Error
    """

    default_prefix = ''

    def __init__(
        self,
        norm_const=1000,
        **kwargs,
    ) -> None:
        self.norm_const = norm_const
        super().__init__(**kwargs)

    def process(self, data_batch: Sequence[dict],
                data_samples: Sequence[dict]) -> None:
        """Process one batch of data and predictions

        Args:
            data_batch (Sequence[dict]): A batch of data
                from the dataloader.
            data_samples (Sequence[dict]): A batch of outputs from
                the model.
        """
        for data_sample in data_samples:
            pred_alpha, gt_alpha, trimap = _fetch_data_and_check(data_sample)

            weight_sum = (trimap == 128).sum()
            if weight_sum != 0:
                mse_result = ((pred_alpha - gt_alpha)**2).sum() / weight_sum
            else:
                mse_result = 0

            self.results.append({'mse': mse_result})

    def compute_metrics(self, results: List):
        """Compute the metrics from processed results.

        Args:
            results (dict): The processed results of each batch.

        Returns:
            Dict: The computed metrics. The keys are the names of the metrics,
            and the values are corresponding results.
        """

        mse = average(results, 'mse')

        return {'MattingMSE': mse}


@METRICS.register_module()
class GradientError(BaseMetric):
    """Gradient error for evaluating alpha matte prediction.

    .. note::

        Current implementation assume image / alpha / trimap array in numpy
        format and with pixel value ranging from 0 to 255.

    .. note::

        pred_alpha should be masked by trimap before passing
        into this metric

    Args:
        sigma (float): Standard deviation of the gaussian kernel.
            Defaults to 1.4 .
        norm_const (int): Divide the result to reduce its magnitude.
            Defaults to 1000 .

    Default prefix: ''

    Metrics:
        - GradientError (float): Gradient Error
    """

    def __init__(
        self,
        sigma=1.4,
        norm_constant=1000,
        **kwargs,
    ) -> None:
        self.sigma = sigma
        self.norm_constant = norm_constant
        super().__init__(**kwargs)

    def process(self, data_batch: Sequence[dict],
                data_samples: Sequence[dict]) -> None:
        """Process one batch of data samples and predictions. The processed
        results should be stored in ``self.results``, which will be used to
        compute the metrics when all batches have been processed.

        Args:
            data_batch (Sequence[dict]): A batch of data from the dataloader.
            predictions (Sequence[dict]): A batch of outputs from
                the model.
        """

        for data_sample in data_samples:
            pred_alpha, gt_alpha, trimap = _fetch_data_and_check(data_sample)

            gt_alpha_normed = np.zeros_like(gt_alpha)
            pred_alpha_normed = np.zeros_like(pred_alpha)

            cv2.normalize(gt_alpha, gt_alpha_normed, 1.0, 0.0, cv2.NORM_MINMAX)
            cv2.normalize(pred_alpha, pred_alpha_normed, 1.0, 0.0,
                          cv2.NORM_MINMAX)

            gt_alpha_grad = gauss_gradient(gt_alpha_normed, self.sigma)
            pred_alpha_grad = gauss_gradient(pred_alpha_normed, self.sigma)
            # this is the sum over n samples
            grad_loss = ((gt_alpha_grad - pred_alpha_grad)**2 *
                         (trimap == 128)).sum()

            # divide by 1000 to reduce the magnitude of the result
            grad_loss /= self.norm_constant

            self.results.append({'grad_err': grad_loss})

    def compute_metrics(self, results: List):
        """Compute the metrics from processed results.

        Args:
            results (dict): The processed results of each batch.

        Returns:
            Dict: The computed metrics. The keys are the names of the metrics,
            and the values are corresponding results.
        """

        grad_err = average(results, 'grad_err')

        return {'GradientError': grad_err}


@METRICS.register_module()
class ConnectivityError(BaseMetric):
    """Connectivity error for evaluating alpha matte prediction.

    .. note::

        Current implementation assume image / alpha / trimap array in numpy
        format and with pixel value ranging from 0 to 255.

    .. note::

        pred_alpha should be masked by trimap before passing
        into this metric

    Args:
        step (float): Step of threshold when computing intersection between
            `alpha` and `pred_alpha`. Default to 0.1 .
        norm_const (int): Divide the result to reduce its magnitude.
            Default to 1000.

    Default prefix: ''

    Metrics:
        - ConnectivityError (float): Connectivity Error
    """

    def __init__(
        self,
        step=0.1,
        norm_constant=1000,
        **kwargs,
    ) -> None:
        self.step = step
        self.norm_constant = norm_constant
        super().__init__(**kwargs)

    def process(self, data_batch: Sequence[dict],
                data_samples: Sequence[dict]) -> None:
        """Process one batch of data samples and predictions. The processed
        results should be stored in ``self.results``, which will be used to
        compute the metrics when all batches have been processed.

        Args:
            data_batch (Sequence[dict]): A batch of data from the dataloader.
            predictions (Sequence[dict]): A batch of outputs from
                the model.
        """

        for data_sample in data_samples:
            pred_alpha, gt_alpha, trimap = _fetch_data_and_check(data_sample)

            thresh_steps = np.arange(0, 1 + self.step, self.step)
            round_down_map = -np.ones_like(gt_alpha)
            for i in range(1, len(thresh_steps)):
                gt_alpha_thresh = gt_alpha >= thresh_steps[i]
                pred_alpha_thresh = pred_alpha >= thresh_steps[i]
                intersection = gt_alpha_thresh & pred_alpha_thresh
                intersection = intersection.astype(np.uint8)

                # connected components
                _, output, stats, _ = cv2.connectedComponentsWithStats(
                    intersection, connectivity=4)
                # start from 1 in dim 0 to exclude background
                size = stats[1:, -1]

                # largest connected component of the intersection
                omega = np.zeros_like(gt_alpha)
                if len(size) != 0:
                    max_id = np.argmax(size)
                    # plus one to include background
                    omega[output == max_id + 1] = 1

                mask = (round_down_map == -1) & (omega == 0)
                round_down_map[mask] = thresh_steps[i - 1]
            round_down_map[round_down_map == -1] = 1

            gt_alpha_diff = gt_alpha - round_down_map
            pred_alpha_diff = pred_alpha - round_down_map
            # only calculate difference larger than or equal to 0.15
            gt_alpha_phi = 1 - gt_alpha_diff * (gt_alpha_diff >= 0.15)
            pred_alpha_phi = 1 - pred_alpha_diff * (pred_alpha_diff >= 0.15)

            connectivity_error = np.sum(
                np.abs(gt_alpha_phi - pred_alpha_phi) * (trimap == 128))

            # divide by 1000 to reduce the magnitude of the result
            connectivity_error /= self.norm_constant

            self.results.append({'conn_err': connectivity_error})

    def compute_metrics(self, results: List):
        """Compute the metrics from processed results.

        Args:
            results (dict): The processed results of each batch.

        Returns:
            Dict: The computed metrics. The keys are the names of the metrics,
            and the values are corresponding results.
        """

        conn_err = average(results, 'conn_err')

        return {'ConnectivityError': conn_err}<|MERGE_RESOLUTION|>--- conflicted
+++ resolved
@@ -25,8 +25,7 @@
             'pred_alpha should be masked by trimap before evaluation')
 
 
-<<<<<<< HEAD
-def _fetch_data_and_check(data_batch, predictions):
+def _fetch_data_and_check(data_samples):
     """Fetch and check data from one item of data_batch and predictions
 
     Args:
@@ -38,15 +37,9 @@
         ori_alpha (Tensor): Ori_alpha data of data_batch.
         ori_trimap (Tensor): Ori_trimap data of data_batch.
     """
-    ori_trimap = data_batch['data_sample']['ori_trimap'][:, :, 0]
-    ori_alpha = data_batch['data_sample']['ori_alpha'][:, :, 0]
-    pred_alpha = predictions['pred_alpha']['data']  # 2D tensor
-=======
-def _fetch_data_and_check(data_samples):
     ori_trimap = data_samples['ori_trimap'][:, :, 0]
     ori_alpha = data_samples['ori_alpha'][:, :, 0]
     pred_alpha = data_samples['output']['pred_alpha']['data']  # 2D tensor
->>>>>>> f7abd41d
     pred_alpha = pred_alpha.cpu().numpy()
 
     _assert_ndim(ori_trimap, 'trimap', 2, 'HxW')
