--- conflicted
+++ resolved
@@ -84,15 +84,10 @@
         images = [read_image(f) for f in files]
 
     data = []
-<<<<<<< HEAD
+
     before, after, step = io_sequence[0], io_sequence[1], io_sequence[2]
 
     for i in range(0, len(images) - before - after + 1, step):
-=======
-    before, after = io_sequence[0], io_sequence[1]
-
-    for i in range(0, len(images) - before - after + 1, before):
->>>>>>> 5220bb4c
         data.append(
             dict(
                 inputs=images[i:i + before] +
@@ -116,11 +111,7 @@
     data = scatter(collate(data, samples_per_gpu=1), [device])[0]['inputs']
 
     # forward the model
-<<<<<<< HEAD
     result = [np.flip(img, axis=2) for img in images[:before]]
-=======
-    result = []
->>>>>>> 5220bb4c
     index = 0
     with torch.no_grad():
         length = data.shape[0]
@@ -128,14 +119,6 @@
             end = start + batch_size
             output = model(data[start:end], test_mode=True)['output'].cpu()
             for j in range(output.shape[0]):
-<<<<<<< HEAD
-=======
-                input_sequence = [
-                    np.flip(img, axis=2)
-                    for img in images[index:index + before]
-                ]
-                result.extend(input_sequence)
->>>>>>> 5220bb4c
                 if len(output.shape) == 4:
                     new_image = tensor2img(output[j])
                     result.append(new_image)
@@ -146,16 +129,12 @@
                 if index + before + after >= len(images):
                     result.extend(images[index + before:])
                     break
-<<<<<<< HEAD
                 input_sequence = [
                     np.flip(img, axis=2)
                     for img in images[index + before:index + before + step]
                 ]
                 result.extend(input_sequence)
                 index += step
-=======
-                index += before
->>>>>>> 5220bb4c
             if index + before + after >= len(images):
                 break
 
