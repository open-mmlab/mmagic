# Copyright (c) OpenMMLab. All rights reserved.
from ..registry import register_all_modules
from .cli import modify_args
# TODO replace with engine's API
from .logger import print_colored_log
from .setup_env import register_all_modules

<<<<<<< HEAD
__all__ = ['modify_args', 'print_colored_log', 'register_all_modules']
=======
__all__ = [
    'modify_args',
    'print_colored_log',
    'get_root_logger',
    'setup_multi_processes',
    'register_all_modules',
]
>>>>>>> 12a83bf2
<|MERGE_RESOLUTION|>--- conflicted
+++ resolved
@@ -5,14 +5,4 @@
 from .logger import print_colored_log
 from .setup_env import register_all_modules
 
-<<<<<<< HEAD
-__all__ = ['modify_args', 'print_colored_log', 'register_all_modules']
-=======
-__all__ = [
-    'modify_args',
-    'print_colored_log',
-    'get_root_logger',
-    'setup_multi_processes',
-    'register_all_modules',
-]
->>>>>>> 12a83bf2
+__all__ = ['modify_args', 'print_colored_log', 'register_all_modules']