--- conflicted
+++ resolved
@@ -1,11 +1,6 @@
 # Copyright (c) OpenMMLab. All rights reserved.
 from .logger import get_root_logger
-<<<<<<< HEAD
+from .setup_env import setup_multi_processes
 from .testing import dict_to_cuda
 
-__all__ = ['get_root_logger', 'dict_to_cuda']
-=======
-from .setup_env import setup_multi_processes
-
-__all__ = ['get_root_logger', setup_multi_processes]
->>>>>>> 7245818c
+__all__ = ['get_root_logger', 'dict_to_cuda', 'setup_multi_processes']