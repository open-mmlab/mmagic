# Copyright (c) OpenMMLab. All rights reserved.
import os
import os.path as osp
import warnings
from typing import Dict, List, Optional, Union

import torch
import yaml

from mmedit.apis.inferencers import MMEditInferencer
from mmedit.apis.inferencers.base_mmedit_inferencer import InputsType
from mmedit.utils import register_all_modules


class MMEdit:
    """MMEdit API for mmediting models inference.

    Args:
        model_name (str): Name of the editing model.
        model_setting (str): Setting of a specific model.
            Default to 'a'.
        model_config (str): Path to the config file for the editing model.
            Default to None.
        model_ckpt (str): Path to the checkpoint file for the editing model.
            Default to None.
        config_dir (str): Path to the directory containing config files.
            Default to 'configs/'.
        device (torch.device): Device to use for inference. Default to 'cuda'.

    Examples:
        >>> # inference of a conditional model, biggan for example
        >>> editor = MMEdit(model_name='biggan')
        >>> editor.infer(label=1, result_out_dir='./biggan_res.jpg')

        >>> # inference of a translation model, pix2pix for example
        >>> editor = MMEdit(model_name='pix2pix')
        >>> editor.infer(img='./test.jpg', result_out_dir='./pix2pix_res.jpg')

        >>> # see demo/mmediting_inference_tutorial.ipynb for more examples
    """
    inference_supported_models = [
        # conditional models
        'biggan',

        # unconditional models
        'styleganv1',

        # matting models
        'gca',

        # inpainting models
        'global_local',
        'aot_gan',

        # translation models
        'pix2pix',

        # restoration models
        'esrgan',

        # video_interpolation models
        'flavr',
        'cain',

        # video_restoration models
        'edvr',

<<<<<<< HEAD
        # text2image models
        'disco_diffusion',

=======
>>>>>>> b1ed3171
        # 3D-aware generation
        'eg3d',
    ]

    inference_supported_models_cfg = {}
    inference_supported_models_cfg_inited = False

    def __init__(self,
                 model_name: str = None,
                 model_setting: int = None,
                 model_config: str = None,
                 model_ckpt: str = None,
                 device: torch.device = None,
                 extra_parameters: Dict = None,
                 seed: int = 2022,
                 **kwargs) -> None:
        register_all_modules(init_default_scope=True)
        MMEdit.init_inference_supported_models_cfg()
        inferencer_kwargs = {}
        inferencer_kwargs.update(
            self._get_inferencer_kwargs(model_name, model_setting,
                                        model_config, model_ckpt,
                                        extra_parameters))
        self.inferencer = MMEditInferencer(
            device=device, seed=seed, **inferencer_kwargs)

    def _get_inferencer_kwargs(self, model_name: Optional[str],
                               model_setting: Optional[int],
                               model_config: Optional[str],
                               model_ckpt: Optional[str],
                               extra_parameters: Optional[Dict]) -> Dict:
        """Get the kwargs for the inferencer."""
        kwargs = {}

        if model_name is not None:
            cfgs = self.get_model_config(model_name)
            kwargs['task'] = cfgs['task']
            setting_to_use = 0
            if model_setting:
                setting_to_use = model_setting
            config_dir = cfgs['settings'][setting_to_use]['Config']
            config_dir = config_dir[config_dir.find('configs'):]
            kwargs['config'] = os.path.join(
                osp.dirname(__file__), '..', config_dir)
            kwargs['ckpt'] = cfgs['settings'][setting_to_use]['Weights']

        if model_config is not None:
            if kwargs.get('config', None) is not None:
                warnings.warn(
                    f'{model_name}\'s default config '
                    f'is overridden by {model_config}', UserWarning)
            kwargs['config'] = model_config

        if model_ckpt is not None:
            if kwargs.get('ckpt', None) is not None:
                warnings.warn(
                    f'{model_name}\'s default checkpoint '
                    f'is overridden by {model_ckpt}', UserWarning)
            kwargs['ckpt'] = model_ckpt

        if extra_parameters is not None:
            kwargs['extra_parameters'] = extra_parameters

        return kwargs

    def print_extra_parameters(self):
        """Print the unique parameters of each kind of inferencer."""
        extra_parameters = self.inferencer.get_extra_parameters()
        print(extra_parameters)

    def infer(self,
              img: InputsType = None,
              video: InputsType = None,
              label: InputsType = None,
              trimap: InputsType = None,
              mask: InputsType = None,
              result_out_dir: str = '',
              **kwargs) -> Union[Dict, List[Dict]]:
        """Infer edit model on an image(video).

        Args:
            img (str): Img path.
            video (str): Video path.
            label (int): Label for conditional or unconditional models.
            trimap (str): Trimap path for matting models.
            mask (str): Mask path for inpainting models.
            result_out_dir (str): Output directory of result image or video.
                Defaults to ''.

        Returns:
            Dict or List[Dict]: Each dict contains the inference result of
            each image or video.
        """
        return self.inferencer(
            img=img,
            video=video,
            label=label,
            trimap=trimap,
            mask=mask,
            result_out_dir=result_out_dir,
            **kwargs)

    def get_model_config(self, model_name: str) -> Dict:
        """Get the model configuration including model config and checkpoint
        url.

        Args:
            model_name (str): Name of the model.
        Returns:
            dict: Model configuration.
        """
        if model_name not in self.inference_supported_models:
            raise ValueError(f'Model {model_name} is not supported.')
        else:
            return self.inference_supported_models_cfg[model_name]

    @staticmethod
    def init_inference_supported_models_cfg() -> None:
        if not MMEdit.inference_supported_models_cfg_inited:
            all_cfgs_dir = osp.join(osp.dirname(__file__), '..', 'configs')

            for model_name in MMEdit.inference_supported_models:
                meta_file_dir = osp.join(all_cfgs_dir, model_name,
                                         'metafile.yml')
                with open(meta_file_dir, 'r') as stream:
                    parsed_yaml = yaml.safe_load(stream)
                task = parsed_yaml['Models'][0]['Results'][0]['Task']
                MMEdit.inference_supported_models_cfg[model_name] = {}
                MMEdit.inference_supported_models_cfg[model_name][
                    'task'] = task  # noqa
                MMEdit.inference_supported_models_cfg[model_name][
                    'settings'] = parsed_yaml['Models']  # noqa

            MMEdit.inference_supported_models_cfg_inited = True

    @staticmethod
    def get_inference_supported_models() -> List:
        """static function for getting inference supported modes."""
        return MMEdit.inference_supported_models

    @staticmethod
    def get_inference_supported_tasks() -> List:
        """static function for getting inference supported tasks."""
        if not MMEdit.inference_supported_models_cfg_inited:
            MMEdit.init_inference_supported_models_cfg()

        supported_task = set()
        for key in MMEdit.inference_supported_models_cfg.keys():
            if MMEdit.inference_supported_models_cfg[key]['task'] \
               not in supported_task:
                supported_task.add(
                    MMEdit.inference_supported_models_cfg[key]['task'])
        return list(supported_task)

    @staticmethod
    def get_task_supported_models(task: str) -> List:
        """static function for getting task supported models."""
        if not MMEdit.inference_supported_models_cfg_inited:
            MMEdit.init_inference_supported_models_cfg()

        supported_models = []
        for key in MMEdit.inference_supported_models_cfg.keys():
            if MMEdit.inference_supported_models_cfg[key]['task'] == task:
                supported_models.append(key)
        return supported_models<|MERGE_RESOLUTION|>--- conflicted
+++ resolved
@@ -65,12 +65,9 @@
         # video_restoration models
         'edvr',
 
-<<<<<<< HEAD
         # text2image models
         'disco_diffusion',
 
-=======
->>>>>>> b1ed3171
         # 3D-aware generation
         'eg3d',
     ]
