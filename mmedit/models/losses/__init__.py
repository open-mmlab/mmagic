from .composition_loss import (CharbonnierCompLoss, L1CompositionLoss,
                               MSECompositionLoss)
<<<<<<< HEAD
from .feature_loss import FeatureLoss
=======
from .feature_loss import LightCNNFeatureLoss
>>>>>>> 0fe7a107
from .gan_loss import DiscShiftLoss, GANLoss, GradientPenaltyLoss
from .gradient_loss import GradientLoss
from .perceptual_loss import (PerceptualLoss, PerceptualVGG,
                              TransferalPerceptualLoss)
from .pixelwise_loss import CharbonnierLoss, L1Loss, MaskedTVLoss, MSELoss
from .utils import mask_reduce_loss, reduce_loss

__all__ = [
    'L1Loss', 'MSELoss', 'CharbonnierLoss', 'L1CompositionLoss',
    'MSECompositionLoss', 'CharbonnierCompLoss', 'GANLoss', 'FeatureLoss',
    'TransferalPerceptualLoss', 'GradientPenaltyLoss', 'PerceptualLoss',
    'PerceptualVGG', 'reduce_loss', 'mask_reduce_loss', 'DiscShiftLoss',
    'MaskedTVLoss', 'GradientLoss', 'LightCNNFeatureLoss'
]<|MERGE_RESOLUTION|>--- conflicted
+++ resolved
@@ -1,10 +1,6 @@
 from .composition_loss import (CharbonnierCompLoss, L1CompositionLoss,
                                MSECompositionLoss)
-<<<<<<< HEAD
-from .feature_loss import FeatureLoss
-=======
 from .feature_loss import LightCNNFeatureLoss
->>>>>>> 0fe7a107
 from .gan_loss import DiscShiftLoss, GANLoss, GradientPenaltyLoss
 from .gradient_loss import GradientLoss
 from .perceptual_loss import (PerceptualLoss, PerceptualVGG,
@@ -14,7 +10,7 @@
 
 __all__ = [
     'L1Loss', 'MSELoss', 'CharbonnierLoss', 'L1CompositionLoss',
-    'MSECompositionLoss', 'CharbonnierCompLoss', 'GANLoss', 'FeatureLoss',
+    'MSECompositionLoss', 'CharbonnierCompLoss', 'GANLoss',
     'TransferalPerceptualLoss', 'GradientPenaltyLoss', 'PerceptualLoss',
     'PerceptualVGG', 'reduce_loss', 'mask_reduce_loss', 'DiscShiftLoss',
     'MaskedTVLoss', 'GradientLoss', 'LightCNNFeatureLoss'
