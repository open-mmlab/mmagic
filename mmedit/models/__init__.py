--- conflicted
+++ resolved
@@ -5,14 +5,9 @@
                       build_model)
 from .common import *  # noqa: F401, F403
 from .components import *  # noqa: F401, F403
-<<<<<<< HEAD
-from .inpaintors import (AOTInpaintor, DeepFillv1Inpaintor, GLInpaintor,
-                         OneStageInpaintor, PConvInpaintor, TwoStageInpaintor)
-=======
 from .extractors import LTE, FeedbackHourglass
 from .inpaintors import (DeepFillv1Inpaintor, GLInpaintor, OneStageInpaintor,
                          PConvInpaintor, TwoStageInpaintor)
->>>>>>> 00688200
 from .losses import *  # noqa: F401, F403
 from .mattors import DIM, GCA, BaseMattor, IndexNet
 from .registry import BACKBONES, COMPONENTS, LOSSES, MODELS
@@ -27,10 +22,6 @@
     'BACKBONES', 'COMPONENTS', 'LOSSES', 'BaseMattor', 'DIM', 'MODELS',
     'GLInpaintor', 'PConvInpaintor', 'SRGAN', 'ESRGAN', 'GCA',
     'TwoStageInpaintor', 'IndexNet', 'DeepFillv1Inpaintor', 'Pix2Pix',
-<<<<<<< HEAD
-    'CycleGAN', 'AOTInpaintor'
-=======
     'CycleGAN', 'SearchTransformer', 'LTE', 'FeedbackHourglass',
     'Basicinterpolator'
->>>>>>> 00688200
 ]