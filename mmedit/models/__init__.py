# Copyright (c) OpenMMLab. All rights reserved.
from .backbones import *  # noqa: F401, F403
from .base import BaseModel
from .builder import (build, build_backbone, build_component, build_loss,
                      build_model)
from .common import *  # noqa: F401, F403
from .components import *  # noqa: F401, F403
from .extractors import LTE, FeedbackHourglass
from .inpaintors import (DeepFillv1Inpaintor, GLInpaintor, OneStageInpaintor,
                         PConvInpaintor, TwoStageInpaintor)
from .losses import *  # noqa: F401, F403
from .mattors import DIM, GCA, BaseMattor, IndexNet
from .registry import BACKBONES, COMPONENTS, LOSSES, MODELS
from .restorers import ESRGAN, SRGAN, BasicRestorer
from .synthesizers import CycleGAN, Pix2Pix
from .transformers import SearchTransformer
<<<<<<< HEAD
from .video_interpolater import BasicInterpolater
=======
from .video_interpolator import Basicinterpolator
>>>>>>> 00688200

__all__ = [
    'BaseModel', 'BasicRestorer', 'OneStageInpaintor', 'build',
    'build_backbone', 'build_component', 'build_loss', 'build_model',
    'BACKBONES', 'COMPONENTS', 'LOSSES', 'BaseMattor', 'DIM', 'MODELS',
    'GLInpaintor', 'PConvInpaintor', 'SRGAN', 'ESRGAN', 'GCA',
    'TwoStageInpaintor', 'IndexNet', 'DeepFillv1Inpaintor', 'Pix2Pix',
    'CycleGAN', 'SearchTransformer', 'LTE', 'FeedbackHourglass',
<<<<<<< HEAD
    'BasicInterpolater'
=======
    'Basicinterpolator'
>>>>>>> 00688200
]<|MERGE_RESOLUTION|>--- conflicted
+++ resolved
@@ -14,11 +14,7 @@
 from .restorers import ESRGAN, SRGAN, BasicRestorer
 from .synthesizers import CycleGAN, Pix2Pix
 from .transformers import SearchTransformer
-<<<<<<< HEAD
-from .video_interpolater import BasicInterpolater
-=======
-from .video_interpolator import Basicinterpolator
->>>>>>> 00688200
+from .video_interpolator import Basicinterpolator, CAIN
 
 __all__ = [
     'BaseModel', 'BasicRestorer', 'OneStageInpaintor', 'build',
@@ -27,9 +23,5 @@
     'GLInpaintor', 'PConvInpaintor', 'SRGAN', 'ESRGAN', 'GCA',
     'TwoStageInpaintor', 'IndexNet', 'DeepFillv1Inpaintor', 'Pix2Pix',
     'CycleGAN', 'SearchTransformer', 'LTE', 'FeedbackHourglass',
-<<<<<<< HEAD
-    'BasicInterpolater'
-=======
-    'Basicinterpolator'
->>>>>>> 00688200
+    'Basicinterpolator', 'CAIN'
 ]