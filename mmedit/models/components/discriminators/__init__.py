# Copyright (c) OpenMMLab. All rights reserved.
from .deepfill_disc import DeepFillv1Discriminators
from .gl_disc import GLDiscs
from .light_cnn import LightCNN
from .modified_vgg import ModifiedVGG
from .multi_layer_disc import MultiLayerDiscriminator
from .patch_disc import PatchDiscriminator
<<<<<<< HEAD
from .smpatch_disc import SoftMaskPatchDiscriminator

__all__ = [
    'GLDiscs', 'ModifiedVGG', 'MultiLayerDiscriminator',
    'DeepFillv1Discriminators', 'PatchDiscriminator',
    'SoftMaskPatchDiscriminator'
=======
from .ttsr_disc import TTSRDiscriminator
from .unet_disc import UNetDiscriminatorWithSpectralNorm

__all__ = [
    'GLDiscs', 'ModifiedVGG', 'MultiLayerDiscriminator', 'TTSRDiscriminator',
    'DeepFillv1Discriminators', 'PatchDiscriminator', 'LightCNN',
    'UNetDiscriminatorWithSpectralNorm'
>>>>>>> 00688200
]<|MERGE_RESOLUTION|>--- conflicted
+++ resolved
@@ -5,14 +5,6 @@
 from .modified_vgg import ModifiedVGG
 from .multi_layer_disc import MultiLayerDiscriminator
 from .patch_disc import PatchDiscriminator
-<<<<<<< HEAD
-from .smpatch_disc import SoftMaskPatchDiscriminator
-
-__all__ = [
-    'GLDiscs', 'ModifiedVGG', 'MultiLayerDiscriminator',
-    'DeepFillv1Discriminators', 'PatchDiscriminator',
-    'SoftMaskPatchDiscriminator'
-=======
 from .ttsr_disc import TTSRDiscriminator
 from .unet_disc import UNetDiscriminatorWithSpectralNorm
 
@@ -20,5 +12,4 @@
     'GLDiscs', 'ModifiedVGG', 'MultiLayerDiscriminator', 'TTSRDiscriminator',
     'DeepFillv1Discriminators', 'PatchDiscriminator', 'LightCNN',
     'UNetDiscriminatorWithSpectralNorm'
->>>>>>> 00688200
 ]