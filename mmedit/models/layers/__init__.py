--- conflicted
+++ resolved
@@ -11,9 +11,5 @@
 
 __all__ = [
     'ASPP', 'DepthwiseSeparableConvModule', 'GCAModule',
-<<<<<<< HEAD
-    'SimpleEncoderDecoder', 'VGG16', 'ResGCADecoder'
-=======
-    'SimpleGatedConvModule'
->>>>>>> 7ac2fb5b
+    'SimpleEncoderDecoder', 'VGG16', 'ResGCADecoder', 'SimpleGatedConvModule'
 ]