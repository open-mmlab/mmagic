# Copyright (c) OpenMMLab. All rights reserved.
from .aspp import ASPP
from .contextual_attention import ContextualAttentionModule
from .conv import *  # noqa: F401, F403
<<<<<<< HEAD
from .ensemble import SpatialTemporalEnsemble
=======
from .downsample import pixel_unshuffle
>>>>>>> 2ce15788
from .flow_warp import flow_warp
from .gated_conv_module import SimpleGatedConvModule
from .gca_module import GCAModule
from .generation_model_utils import (GANImageBuffer, ResidualBlockWithDropout,
                                     UnetSkipConnectionBlock,
                                     generation_init_weights)
from .img_normalize import ImgNormalize
from .linear_module import LinearModule
from .mask_conv_module import MaskConvModule
from .model_utils import (extract_around_bbox, extract_bbox_patch, scale_bbox,
                          set_requires_grad)
from .partial_conv import PartialConv2d
from .separable_conv_module import DepthwiseSeparableConvModule
from .sr_backbone_utils import (ResidualBlockNoBN, default_init_weights,
                                make_layer)
from .upsample import PixelShufflePack

__all__ = [
    'ASPP', 'PartialConv2d', 'PixelShufflePack', 'default_init_weights',
    'ResidualBlockNoBN', 'make_layer', 'MaskConvModule', 'extract_bbox_patch',
    'extract_around_bbox', 'set_requires_grad', 'scale_bbox',
    'DepthwiseSeparableConvModule', 'ContextualAttentionModule', 'GCAModule',
    'SimpleGatedConvModule', 'LinearModule', 'flow_warp', 'ImgNormalize',
    'generation_init_weights', 'GANImageBuffer', 'UnetSkipConnectionBlock',
<<<<<<< HEAD
    'ResidualBlockWithDropout', 'ImgNormalize', 'SpatialTemporalEnsemble'
=======
    'ResidualBlockWithDropout', 'pixel_unshuffle'
>>>>>>> 2ce15788
]<|MERGE_RESOLUTION|>--- conflicted
+++ resolved
@@ -2,11 +2,8 @@
 from .aspp import ASPP
 from .contextual_attention import ContextualAttentionModule
 from .conv import *  # noqa: F401, F403
-<<<<<<< HEAD
+from .downsample import pixel_unshuffle
 from .ensemble import SpatialTemporalEnsemble
-=======
-from .downsample import pixel_unshuffle
->>>>>>> 2ce15788
 from .flow_warp import flow_warp
 from .gated_conv_module import SimpleGatedConvModule
 from .gca_module import GCAModule
@@ -31,9 +28,5 @@
     'DepthwiseSeparableConvModule', 'ContextualAttentionModule', 'GCAModule',
     'SimpleGatedConvModule', 'LinearModule', 'flow_warp', 'ImgNormalize',
     'generation_init_weights', 'GANImageBuffer', 'UnetSkipConnectionBlock',
-<<<<<<< HEAD
-    'ResidualBlockWithDropout', 'ImgNormalize', 'SpatialTemporalEnsemble'
-=======
-    'ResidualBlockWithDropout', 'pixel_unshuffle'
->>>>>>> 2ce15788
+    'ResidualBlockWithDropout', 'pixel_unshuffle', 'SpatialTemporalEnsemble'
 ]