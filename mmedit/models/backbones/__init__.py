# yapf: disable
from .encoder_decoders import (VGG16, ContextualAttentionNeck, DeepFillDecoder,
                               DeepFillEncoder, DeepFillEncoderDecoder,
                               DepthwiseIndexBlock, FBADecoder,
                               FBAResnetDilated, GLDecoder, GLDilationNeck,
                               GLEncoder, GLEncoderDecoder, HolisticIndexBlock,
                               IndexedUpsample, IndexNetDecoder,
                               IndexNetEncoder, PConvDecoder, PConvEncoder,
                               PConvEncoderDecoder, PlainDecoder,
                               ResGCADecoder, ResGCAEncoder, ResNetDec,
                               ResNetEnc, ResShortcutDec, ResShortcutEnc,
                               SimpleEncoderDecoder)
# yapf: enable
from .generation_backbones import ResnetGenerator, UnetGenerator
from .sr_backbones import (EDSR, RDN, SRCNN, BasicVSRNet, EDVRNet, IconVSR,
<<<<<<< HEAD
                           MSRResNet, RRDBNet, TDANNet, TOFlow)
=======
                           MSRResNet, RRDBNet, TOFlow, TTSRNet)
>>>>>>> b066bb6c

__all__ = [
    'MSRResNet', 'VGG16', 'PlainDecoder', 'SimpleEncoderDecoder',
    'GLEncoderDecoder', 'GLEncoder', 'GLDecoder', 'GLDilationNeck',
    'PConvEncoderDecoder', 'PConvEncoder', 'PConvDecoder', 'ResNetEnc',
    'ResNetDec', 'ResShortcutEnc', 'ResShortcutDec', 'RRDBNet',
    'DeepFillEncoder', 'HolisticIndexBlock', 'DepthwiseIndexBlock',
    'ContextualAttentionNeck', 'DeepFillDecoder', 'EDSR', 'RDN',
    'DeepFillEncoderDecoder', 'EDVRNet', 'IndexedUpsample', 'IndexNetEncoder',
    'IndexNetDecoder', 'TOFlow', 'ResGCAEncoder', 'ResGCADecoder', 'SRCNN',
    'UnetGenerator', 'ResnetGenerator', 'FBAResnetDilated', 'FBADecoder',
<<<<<<< HEAD
    'BasicVSRNet', 'IconVSR', 'TDANNet'
=======
    'BasicVSRNet', 'IconVSR', 'TTSRNet'
>>>>>>> b066bb6c
]<|MERGE_RESOLUTION|>--- conflicted
+++ resolved
@@ -13,11 +13,7 @@
 # yapf: enable
 from .generation_backbones import ResnetGenerator, UnetGenerator
 from .sr_backbones import (EDSR, RDN, SRCNN, BasicVSRNet, EDVRNet, IconVSR,
-<<<<<<< HEAD
-                           MSRResNet, RRDBNet, TDANNet, TOFlow)
-=======
-                           MSRResNet, RRDBNet, TOFlow, TTSRNet)
->>>>>>> b066bb6c
+                           MSRResNet, RRDBNet, TDANNet, TOFlow, TTSRNet)
 
 __all__ = [
     'MSRResNet', 'VGG16', 'PlainDecoder', 'SimpleEncoderDecoder',
@@ -29,9 +25,5 @@
     'DeepFillEncoderDecoder', 'EDVRNet', 'IndexedUpsample', 'IndexNetEncoder',
     'IndexNetDecoder', 'TOFlow', 'ResGCAEncoder', 'ResGCADecoder', 'SRCNN',
     'UnetGenerator', 'ResnetGenerator', 'FBAResnetDilated', 'FBADecoder',
-<<<<<<< HEAD
-    'BasicVSRNet', 'IconVSR', 'TDANNet'
-=======
-    'BasicVSRNet', 'IconVSR', 'TTSRNet'
->>>>>>> b066bb6c
+    'BasicVSRNet', 'IconVSR', 'TTSRNet', 'TDANNet'
 ]