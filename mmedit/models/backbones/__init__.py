# yapf: disable
from .encoder_decoders import (VGG16, ContextualAttentionNeck, DeepFillDecoder,
                               DeepFillEncoder, DeepFillEncoderDecoder,
                               DepthwiseIndexBlock, FBADecoder,
                               FBAResnetDilated, GLDecoder, GLDilationNeck,
                               GLEncoder, GLEncoderDecoder, HolisticIndexBlock,
                               IndexedUpsample, IndexNetDecoder,
                               IndexNetEncoder, PConvDecoder, PConvEncoder,
                               PConvEncoderDecoder, PlainDecoder,
                               ResGCADecoder, ResGCAEncoder, ResNetDec,
                               ResNetEnc, ResShortcutDec, ResShortcutEnc,
                               SimpleEncoderDecoder)
# yapf: enable
from .generation_backbones import ResnetGenerator, UnetGenerator
<<<<<<< HEAD
from .sr_backbones import (EDSR, RDN, SRCNN, BasicVSRNet, EDVRNet, IconVSR,
                           MSRResNet, RRDBNet, TDANNet, TOFlow, TTSRNet)
=======
from .sr_backbones import (EDSR, RDN, SRCNN, BasicVSRNet, EDVRNet,
                           GLEANStyleGANv2, IconVSR, MSRResNet, RRDBNet,
                           TOFlow, TTSRNet)
>>>>>>> b72baaba

__all__ = [
    'MSRResNet', 'VGG16', 'PlainDecoder', 'SimpleEncoderDecoder',
    'GLEncoderDecoder', 'GLEncoder', 'GLDecoder', 'GLDilationNeck',
    'PConvEncoderDecoder', 'PConvEncoder', 'PConvDecoder', 'ResNetEnc',
    'ResNetDec', 'ResShortcutEnc', 'ResShortcutDec', 'RRDBNet',
    'DeepFillEncoder', 'HolisticIndexBlock', 'DepthwiseIndexBlock',
    'ContextualAttentionNeck', 'DeepFillDecoder', 'EDSR', 'RDN',
    'DeepFillEncoderDecoder', 'EDVRNet', 'IndexedUpsample', 'IndexNetEncoder',
    'IndexNetDecoder', 'TOFlow', 'ResGCAEncoder', 'ResGCADecoder', 'SRCNN',
    'UnetGenerator', 'ResnetGenerator', 'FBAResnetDilated', 'FBADecoder',
<<<<<<< HEAD
    'BasicVSRNet', 'IconVSR', 'TTSRNet', 'TDANNet'
=======
    'BasicVSRNet', 'IconVSR', 'TTSRNet', 'GLEANStyleGANv2'
>>>>>>> b72baaba
]<|MERGE_RESOLUTION|>--- conflicted
+++ resolved
@@ -12,14 +12,9 @@
                                SimpleEncoderDecoder)
 # yapf: enable
 from .generation_backbones import ResnetGenerator, UnetGenerator
-<<<<<<< HEAD
-from .sr_backbones import (EDSR, RDN, SRCNN, BasicVSRNet, EDVRNet, IconVSR,
-                           MSRResNet, RRDBNet, TDANNet, TOFlow, TTSRNet)
-=======
 from .sr_backbones import (EDSR, RDN, SRCNN, BasicVSRNet, EDVRNet,
                            GLEANStyleGANv2, IconVSR, MSRResNet, RRDBNet,
-                           TOFlow, TTSRNet)
->>>>>>> b72baaba
+                           TDANNet, TOFlow, TTSRNet)
 
 __all__ = [
     'MSRResNet', 'VGG16', 'PlainDecoder', 'SimpleEncoderDecoder',
@@ -31,9 +26,5 @@
     'DeepFillEncoderDecoder', 'EDVRNet', 'IndexedUpsample', 'IndexNetEncoder',
     'IndexNetDecoder', 'TOFlow', 'ResGCAEncoder', 'ResGCADecoder', 'SRCNN',
     'UnetGenerator', 'ResnetGenerator', 'FBAResnetDilated', 'FBADecoder',
-<<<<<<< HEAD
-    'BasicVSRNet', 'IconVSR', 'TTSRNet', 'TDANNet'
-=======
-    'BasicVSRNet', 'IconVSR', 'TTSRNet', 'GLEANStyleGANv2'
->>>>>>> b72baaba
+    'BasicVSRNet', 'IconVSR', 'TTSRNet', 'GLEANStyleGANv2', 'TDANNet'
 ]