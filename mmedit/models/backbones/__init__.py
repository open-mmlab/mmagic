--- conflicted
+++ resolved
@@ -12,13 +12,8 @@
                                SimpleEncoderDecoder)
 # yapf: enable
 from .generation_backbones import ResnetGenerator, UnetGenerator
-<<<<<<< HEAD
-from .sr_backbones import (EDSR, RDN, SRCNN, BasicVSRNet, EDVRNet, MSRResNet,
-                           RRDBNet, TOFlow)
-=======
-from .sr_backbones import (EDSR, SRCNN, BasicVSRNet, EDVRNet, IconVSR,
+from .sr_backbones import (EDSR, RDN, SRCNN, BasicVSRNet, EDVRNet, IconVSR,
                            MSRResNet, RRDBNet, TOFlow)
->>>>>>> e374ebfd
 
 __all__ = [
     'MSRResNet', 'VGG16', 'PlainDecoder', 'SimpleEncoderDecoder',
