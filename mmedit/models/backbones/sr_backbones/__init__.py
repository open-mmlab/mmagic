from .basicvsr_net import BasicVSRNet
from .edsr import EDSR
from .edvr_net import EDVRNet
from .glean import GLEAN
from .iconvsr import IconVSR
from .rdn import RDN
from .rrdb_net import RRDBNet
from .sr_resnet import MSRResNet
from .srcnn import SRCNN
from .tof import TOFlow

__all__ = [
    'MSRResNet', 'RRDBNet', 'EDSR', 'EDVRNet', 'TOFlow', 'SRCNN',
<<<<<<< HEAD
    'BasicVSRNet', 'IconVSR', 'GLEAN'
=======
    'BasicVSRNet', 'IconVSR', 'RDN'
>>>>>>> 590d18cb
]<|MERGE_RESOLUTION|>--- conflicted
+++ resolved
@@ -11,9 +11,5 @@
 
 __all__ = [
     'MSRResNet', 'RRDBNet', 'EDSR', 'EDVRNet', 'TOFlow', 'SRCNN',
-<<<<<<< HEAD
-    'BasicVSRNet', 'IconVSR', 'GLEAN'
-=======
-    'BasicVSRNet', 'IconVSR', 'RDN'
->>>>>>> 590d18cb
+    'BasicVSRNet', 'IconVSR', 'RDN', 'GLEAN'
 ]