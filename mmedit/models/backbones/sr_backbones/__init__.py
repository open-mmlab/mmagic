from .basicvsr_net import BasicVSRNet
from .basicvsr_pp import BasicVSRPlusPlus
from .dic_net import DICNet
from .edsr import EDSR
from .edvr_net import EDVRNet
from .glean_styleganv2 import GLEANStyleGANv2
from .iconvsr import IconVSR
from .liif_net import LIIFEDSR, LIIFRDN
from .rdn import RDN
from .rrdb_net import RRDBNet
from .sr_resnet import MSRResNet
from .srcnn import SRCNN
from .tdan_net import TDANNet
from .tof import TOFlow
from .ttsr_net import TTSRNet

__all__ = [
    'MSRResNet', 'RRDBNet', 'EDSR', 'EDVRNet', 'TOFlow', 'SRCNN', 'DICNet',
    'BasicVSRNet', 'IconVSR', 'RDN', 'TTSRNet', 'GLEANStyleGANv2', 'TDANNet',
<<<<<<< HEAD
    'BasicVSRPlusPlus'
=======
    'LIIFEDSR', 'LIIFRDN'
>>>>>>> 6f6ebd69
]<|MERGE_RESOLUTION|>--- conflicted
+++ resolved
@@ -17,9 +17,5 @@
 __all__ = [
     'MSRResNet', 'RRDBNet', 'EDSR', 'EDVRNet', 'TOFlow', 'SRCNN', 'DICNet',
     'BasicVSRNet', 'IconVSR', 'RDN', 'TTSRNet', 'GLEANStyleGANv2', 'TDANNet',
-<<<<<<< HEAD
-    'BasicVSRPlusPlus'
-=======
-    'LIIFEDSR', 'LIIFRDN'
->>>>>>> 6f6ebd69
+    'LIIFEDSR', 'LIIFRDN', 'BasicVSRPlusPlus'
 ]