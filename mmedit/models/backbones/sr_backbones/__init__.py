from .basicvsr_net import BasicVSRNet
from .edsr import EDSR
from .edvr_net import EDVRNet
from .glean_styleganv2 import GLEANStyleGANv2
from .iconvsr import IconVSR
from .rdn import RDN
from .rrdb_net import RRDBNet
from .sr_resnet import MSRResNet
from .srcnn import SRCNN
from .tof import TOFlow
from .ttsr_net import TTSRNet

__all__ = [
    'MSRResNet', 'RRDBNet', 'EDSR', 'EDVRNet', 'TOFlow', 'SRCNN',
<<<<<<< HEAD
    'BasicVSRNet', 'IconVSR', 'RDN', 'GLEANStyleGANv2'
=======
    'BasicVSRNet', 'IconVSR', 'RDN', 'TTSRNet'
>>>>>>> 98a7ca33
]<|MERGE_RESOLUTION|>--- conflicted
+++ resolved
@@ -12,9 +12,5 @@
 
 __all__ = [
     'MSRResNet', 'RRDBNet', 'EDSR', 'EDVRNet', 'TOFlow', 'SRCNN',
-<<<<<<< HEAD
-    'BasicVSRNet', 'IconVSR', 'RDN', 'GLEANStyleGANv2'
-=======
-    'BasicVSRNet', 'IconVSR', 'RDN', 'TTSRNet'
->>>>>>> 98a7ca33
+    'BasicVSRNet', 'IconVSR', 'RDN', 'TTSRNet', 'GLEANStyleGANv2'
 ]