--- conflicted
+++ resolved
@@ -12,9 +12,5 @@
 
 __all__ = [
     'MSRResNet', 'RRDBNet', 'EDSR', 'EDVRNet', 'TOFlow', 'SRCNN',
-<<<<<<< HEAD
-    'BasicVSRNet', 'IconVSR', 'RDN', 'TDANNet'
-=======
-    'BasicVSRNet', 'IconVSR', 'RDN', 'TTSRNet'
->>>>>>> b066bb6c
+    'BasicVSRNet', 'IconVSR', 'RDN', 'TTSRNet', 'TDANNet'
 ]