# Copyright (c) OpenMMLab. All rights reserved.
from .airnet import CBDE, DGRN, AirNet, AirNetRestorer
from .aotgan import AOTBlockNeck, AOTEncoderDecoder, AOTInpaintor
from .arcface import IDLossModel
from .basicvsr import BasicVSR, BasicVSRNet
from .basicvsr_plusplus_net import BasicVSRPlusPlusNet
from .biggan import BigGAN
from .cain import CAIN, CAINNet
from .cyclegan import CycleGAN
from .dcgan import DCGAN
from .deepfillv1 import (ContextualAttentionModule, ContextualAttentionNeck,
                         DeepFillDecoder, DeepFillEncoder, DeepFillRefiner,
                         DeepFillv1Discriminators, DeepFillv1Inpaintor)
from .deepfillv2 import DeepFillEncoderDecoder
from .dic import (DIC, DICNet, FeedbackBlock, FeedbackBlockCustom,
                  FeedbackBlockHeatmapAttention, LightCNN, MaxFeature)
from .dim import DIM
from .edsr import EDSRNet
from .edvr import EDVR, EDVRNet
from .esrgan import ESRGAN, RRDBNet
from .fba import FBADecoder, FBAResnetDilated
from .flavr import FLAVR, FLAVRNet
from .gca import GCA
from .ggan import GGAN
from .glean import GLEANStyleGANv2
from .global_local import (GLDecoder, GLDilationNeck, GLEncoder,
                           GLEncoderDecoder)
from .iconvsr import IconVSRNet
from .indexnet import (DepthwiseIndexBlock, HolisticIndexBlock,
                       IndexedUpsample, IndexNet, IndexNetDecoder,
                       IndexNetEncoder)
from .inst_colorization import InstColorization
from .liif import LIIF, MLPRefiner
from .lsgan import LSGAN
from .mspie import MSPIEStyleGAN2, PESinGAN
from .pconv import (MaskConvModule, PartialConv2d, PConvDecoder, PConvEncoder,
                    PConvEncoderDecoder, PConvInpaintor)
from .pggan import ProgressiveGrowingGAN
from .pix2pix import Pix2Pix
from .plain import PlainDecoder, PlainRefiner
from .rdn import RDNNet
from .real_basicvsr import RealBasicVSR, RealBasicVSRNet
from .real_esrgan import RealESRGAN, UNetDiscriminatorWithSpectralNorm
from .sagan import SAGAN
from .singan import SinGAN
from .srcnn import SRCNNNet
from .srgan import SRGAN, ModifiedVGG, MSRResNet
from .stylegan1 import StyleGAN1
from .stylegan2 import StyleGAN2
from .stylegan3 import StyleGAN3, StyleGAN3Generator
from .tdan import TDAN, TDANNet
from .tof import TOFlowVFINet, TOFlowVSRNet, ToFResBlock
from .ttsr import LTE, TTSR, SearchTransformer, TTSRDiscriminator, TTSRNet
from .wgan_gp import WGANGP

__all__ = [
    'AOTEncoderDecoder', 'AOTBlockNeck', 'AOTInpaintor',
    'ContextualAttentionNeck', 'ContextualAttentionModule', 'CAIN', 'CAINNet',
    'DIM', 'DIC', 'DICNet', 'LightCNN', 'FeedbackBlock',
    'FeedbackBlockHeatmapAttention', 'FeedbackBlockCustom', 'MaxFeature',
    'FLAVR', 'FLAVRNet', 'ToFResBlock', 'TOFlowVFINet', 'TOFlowVSRNet',
    'DeepFillEncoder', 'DeepFillEncoderDecoder', 'DeepFillDecoder',
    'DeepFillRefiner', 'DeepFillv1Inpaintor', 'DeepFillv1Discriminators',
    'EDSRNet', 'ESRGAN', 'DepthwiseIndexBlock', 'HolisticIndexBlock',
    'IndexNet', 'IndexNetEncoder', 'IndexedUpsample', 'IndexNetDecoder', 'GCA',
    'GLEncoderDecoder', 'GLEncoder', 'GLDecoder', 'GLDilationNeck',
    'PartialConv2d', 'PConvEncoderDecoder', 'PConvEncoder', 'PConvDecoder',
    'PConvInpaintor', 'MaskConvModule', 'RRDBNet', 'SRCNNNet', 'RRDBNet',
    'RealESRGAN', 'UNetDiscriminatorWithSpectralNorm', 'EDVR', 'EDVRNet',
    'TDAN', 'TDANNet', 'BasicVSR', 'BasicVSRNet', 'BasicVSRPlusPlusNet',
    'IconVSRNet', 'RealBasicVSR', 'RealBasicVSRNet', 'SRGAN', 'MaxFeature',
    'ModifiedVGG', 'MSRResNet', 'RDNNet', 'LTE', 'TTSR', 'TTSRNet',
    'TTSRDiscriminator', 'TTSRNet', 'SearchTransformer', 'GLEANStyleGANv2',
    'LIIF', 'MLPRefiner', 'PlainRefiner', 'PlainDecoder', 'FBAResnetDilated',
    'FBADecoder', 'WGANGP', 'CycleGAN', 'SAGAN', 'LSGAN', 'GGAN', 'Pix2Pix',
    'StyleGAN1', 'StyleGAN2', 'StyleGAN3', 'BigGAN', 'DCGAN',
    'ProgressiveGrowingGAN', 'SinGAN', 'IDLossModel', 'PESinGAN',
<<<<<<< HEAD
    'MSPIEStyleGAN2', 'StyleGAN3Generator', 'AirNetRestorer', 'AirNet', 'CBDE',
    'DGRN'
=======
    'MSPIEStyleGAN2', 'StyleGAN3Generator', 'InstColorization'
>>>>>>> 4f8df7a6
]<|MERGE_RESOLUTION|>--- conflicted
+++ resolved
@@ -75,10 +75,6 @@
     'FBADecoder', 'WGANGP', 'CycleGAN', 'SAGAN', 'LSGAN', 'GGAN', 'Pix2Pix',
     'StyleGAN1', 'StyleGAN2', 'StyleGAN3', 'BigGAN', 'DCGAN',
     'ProgressiveGrowingGAN', 'SinGAN', 'IDLossModel', 'PESinGAN',
-<<<<<<< HEAD
     'MSPIEStyleGAN2', 'StyleGAN3Generator', 'AirNetRestorer', 'AirNet', 'CBDE',
-    'DGRN'
-=======
-    'MSPIEStyleGAN2', 'StyleGAN3Generator', 'InstColorization'
->>>>>>> 4f8df7a6
+    'DGRN','InstColorization'
 ]