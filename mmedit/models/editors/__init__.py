--- conflicted
+++ resolved
@@ -75,11 +75,7 @@
     'LIIF', 'MLPRefiner', 'PlainRefiner', 'PlainDecoder', 'FBAResnetDilated',
     'FBADecoder', 'WGANGP', 'CycleGAN', 'SAGAN', 'LSGAN', 'GGAN', 'Pix2Pix',
     'StyleGAN1', 'StyleGAN2', 'StyleGAN3', 'BigGAN', 'DCGAN',
-<<<<<<< HEAD
     'ProgressiveGrowingGAN', 'SinGAN', 'AblatedDiffusionModel', 'DenoisingUnet',
-    'DiscoDiffusion'
-=======
-    'ProgressiveGrowingGAN', 'SinGAN', 'IDLossModel', 'PESinGAN',
+    'DiscoDiffusion', 'IDLossModel', 'PESinGAN',
     'MSPIEStyleGAN2', 'StyleGAN3Generator', 'InstColorization'
->>>>>>> e40fb315
 ]