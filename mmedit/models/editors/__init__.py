# Copyright (c) OpenMMLab. All rights reserved.
from .aotgan import AOTBlockNeck, AOTEncoderDecoder, AOTInpaintor
from .arcface import IDLossModel
from .basicvsr import BasicVSR, BasicVSRNet
from .basicvsr_plusplus_net import BasicVSRPlusPlusNet
from .biggan import BigGAN
from .cain import CAIN, CAINNet
from .cyclegan import CycleGAN
from .dcgan import DCGAN
from .ddim import DDIMScheduler
from .ddpm import DDPMScheduler, DenoisingUnet
from .deepfillv1 import (ContextualAttentionModule, ContextualAttentionNeck,
                         DeepFillDecoder, DeepFillEncoder, DeepFillRefiner,
                         DeepFillv1Discriminators, DeepFillv1Inpaintor)
from .deepfillv2 import DeepFillEncoderDecoder
from .dic import (DIC, DICNet, FeedbackBlock, FeedbackBlockCustom,
                  FeedbackBlockHeatmapAttention, LightCNN, MaxFeature)
from .dim import DIM
from .disco_diffusion import ClipWrapper, DiscoDiffusion
from .edsr import EDSRNet
from .edvr import EDVR, EDVRNet
from .eg3d import EG3D
from .esrgan import ESRGAN, RRDBNet
from .fba import FBADecoder, FBAResnetDilated
from .flavr import FLAVR, FLAVRNet
from .gca import GCA
from .ggan import GGAN
from .glean import GLEANStyleGANv2
from .global_local import (GLDecoder, GLDilationNeck, GLEncoder,
                           GLEncoderDecoder)
from .guided_diffusion import AblatedDiffusionModel
from .iconvsr import IconVSRNet
from .indexnet import (DepthwiseIndexBlock, HolisticIndexBlock,
                       IndexedUpsample, IndexNet, IndexNetDecoder,
                       IndexNetEncoder)
from .inst_colorization import InstColorization
from .liif import LIIF, MLPRefiner
from .lsgan import LSGAN
from .mspie import MSPIEStyleGAN2, PESinGAN
from .nafnet import NAFBaseline, NAFBaselineLocal, NAFNet, NAFNetLocal
from .pconv import (MaskConvModule, PartialConv2d, PConvDecoder, PConvEncoder,
                    PConvEncoderDecoder, PConvInpaintor)
from .pggan import ProgressiveGrowingGAN
from .pix2pix import Pix2Pix
from .plain import PlainDecoder, PlainRefiner
from .rdn import RDNNet
from .real_basicvsr import RealBasicVSR, RealBasicVSRNet
from .real_esrgan import RealESRGAN, UNetDiscriminatorWithSpectralNorm
from .restormer import Restormer
from .sagan import SAGAN
from .singan import SinGAN
from .srcnn import SRCNNNet
from .srgan import SRGAN, ModifiedVGG, MSRResNet
from .stylegan1 import StyleGAN1
from .stylegan2 import StyleGAN2
from .stylegan3 import StyleGAN3, StyleGAN3Generator
from .swinir import SwinIRNet
from .tdan import TDAN, TDANNet
from .tof import TOFlowVFINet, TOFlowVSRNet, ToFResBlock
from .ttsr import LTE, TTSR, SearchTransformer, TTSRDiscriminator, TTSRNet
from .wgan_gp import WGANGP

__all__ = [
    'AOTEncoderDecoder', 'AOTBlockNeck', 'AOTInpaintor',
    'ContextualAttentionNeck', 'ContextualAttentionModule', 'CAIN', 'CAINNet',
    'DIM', 'DIC', 'DICNet', 'LightCNN', 'FeedbackBlock',
    'FeedbackBlockHeatmapAttention', 'FeedbackBlockCustom', 'MaxFeature',
    'FLAVR', 'FLAVRNet', 'ToFResBlock', 'TOFlowVFINet', 'TOFlowVSRNet',
    'DeepFillEncoder', 'DeepFillEncoderDecoder', 'DeepFillDecoder',
    'DeepFillRefiner', 'DeepFillv1Inpaintor', 'DeepFillv1Discriminators',
    'EDSRNet', 'ESRGAN', 'DepthwiseIndexBlock', 'HolisticIndexBlock',
    'IndexNet', 'IndexNetEncoder', 'IndexedUpsample', 'IndexNetDecoder', 'GCA',
    'GLEncoderDecoder', 'GLEncoder', 'GLDecoder', 'GLDilationNeck',
    'PartialConv2d', 'PConvEncoderDecoder', 'PConvEncoder', 'PConvDecoder',
    'PConvInpaintor', 'MaskConvModule', 'RRDBNet', 'SRCNNNet', 'RRDBNet',
    'RealESRGAN', 'UNetDiscriminatorWithSpectralNorm', 'EDVR', 'EDVRNet',
    'TDAN', 'TDANNet', 'BasicVSR', 'BasicVSRNet', 'BasicVSRPlusPlusNet',
    'IconVSRNet', 'RealBasicVSR', 'RealBasicVSRNet', 'SRGAN', 'MaxFeature',
    'ModifiedVGG', 'MSRResNet', 'RDNNet', 'LTE', 'TTSR', 'TTSRNet',
    'TTSRDiscriminator', 'TTSRNet', 'SearchTransformer', 'GLEANStyleGANv2',
    'LIIF', 'MLPRefiner', 'PlainRefiner', 'PlainDecoder', 'FBAResnetDilated',
    'FBADecoder', 'WGANGP', 'CycleGAN', 'SAGAN', 'LSGAN', 'GGAN', 'Pix2Pix',
    'StyleGAN1', 'StyleGAN2', 'StyleGAN3', 'BigGAN', 'DCGAN',
    'ProgressiveGrowingGAN', 'SinGAN', 'AblatedDiffusionModel',
    'DiscoDiffusion', 'IDLossModel', 'PESinGAN', 'MSPIEStyleGAN2',
    'StyleGAN3Generator', 'InstColorization', 'NAFBaseline',
    'NAFBaselineLocal', 'NAFNet', 'NAFNetLocal', 'DDIMScheduler',
<<<<<<< HEAD
    'DDPMScheduler', 'DenoisingUnet', 'ClipWrapper', 'EG3D', 'SwinIRNet'
=======
    'DDPMScheduler', 'DenoisingUnet', 'ClipWrapper', 'EG3D', 'Restormer'
>>>>>>> 61821168
]<|MERGE_RESOLUTION|>--- conflicted
+++ resolved
@@ -85,9 +85,7 @@
     'DiscoDiffusion', 'IDLossModel', 'PESinGAN', 'MSPIEStyleGAN2',
     'StyleGAN3Generator', 'InstColorization', 'NAFBaseline',
     'NAFBaselineLocal', 'NAFNet', 'NAFNetLocal', 'DDIMScheduler',
-<<<<<<< HEAD
-    'DDPMScheduler', 'DenoisingUnet', 'ClipWrapper', 'EG3D', 'SwinIRNet'
-=======
-    'DDPMScheduler', 'DenoisingUnet', 'ClipWrapper', 'EG3D', 'Restormer'
->>>>>>> 61821168
+    'DDPMScheduler', 'DenoisingUnet', 'ClipWrapper', 'EG3D', 
+    'DDPMScheduler', 'DenoisingUnet', 'ClipWrapper', 'EG3D', 'Restormer',
+    'SwinIRNet'
 ]