# Copyright (c) OpenMMLab. All rights reserved.
from .aotgan import AOTBlockNeck, AOTEncoderDecoder, AOTInpaintor
from .arcface import IDLossModel
from .basicvsr import BasicVSR, BasicVSRNet
from .basicvsr_plusplus_net import BasicVSRPlusPlusNet
from .biggan import BigGAN
from .cain import CAIN, CAINNet
from .cyclegan import CycleGAN
from .dcgan import DCGAN
from .deepfillv1 import (ContextualAttentionModule, ContextualAttentionNeck,
                         DeepFillDecoder, DeepFillEncoder, DeepFillRefiner,
                         DeepFillv1Discriminators, DeepFillv1Inpaintor)
from .deepfillv2 import DeepFillEncoderDecoder
from .dic import (DIC, DICNet, FeedbackBlock, FeedbackBlockCustom,
                  FeedbackBlockHeatmapAttention, LightCNN, MaxFeature)
from .dim import DIM
from .edsr import EDSRNet
from .edvr import EDVR, EDVRNet
from .esrgan import ESRGAN, RRDBNet
from .fba import FBADecoder, FBAResnetDilated
from .flavr import FLAVR, FLAVRNet
from .gca import GCA
from .ggan import GGAN
from .glean import GLEANStyleGANv2
from .global_local import (GLDecoder, GLDilationNeck, GLEncoder,
                           GLEncoderDecoder)
from .iconvsr import IconVSRNet
from .indexnet import (DepthwiseIndexBlock, HolisticIndexBlock,
                       IndexedUpsample, IndexNet, IndexNetDecoder,
                       IndexNetEncoder)
from .inst_colorization import InstColorization
from .liif import LIIF, MLPRefiner
from .lsgan import LSGAN
from .mspie import MSPIEStyleGAN2, PESinGAN
from .pconv import (MaskConvModule, PartialConv2d, PConvDecoder, PConvEncoder,
                    PConvEncoderDecoder, PConvInpaintor)
from .pggan import ProgressiveGrowingGAN
from .pix2pix import Pix2Pix
from .plain import PlainDecoder, PlainRefiner
from .rdn import RDNNet
from .real_basicvsr import RealBasicVSR, RealBasicVSRNet
from .real_esrgan import RealESRGAN, UNetDiscriminatorWithSpectralNorm
from .sagan import SAGAN
from .singan import SinGAN
from .srcnn import SRCNNNet
from .srgan import SRGAN, ModifiedVGG, MSRResNet
from .stylegan1 import StyleGAN1
from .stylegan2 import StyleGAN2
from .stylegan3 import StyleGAN3, StyleGAN3Generator
from .tdan import TDAN, TDANNet
from .tof import TOFlowVFINet, TOFlowVSRNet, ToFResBlock
from .ttsr import LTE, TTSR, SearchTransformer, TTSRDiscriminator, TTSRNet
from .wgan_gp import WGANGP

__all__ = [
    'AOTEncoderDecoder', 'AOTBlockNeck', 'AOTInpaintor',
    'ContextualAttentionNeck', 'ContextualAttentionModule', 'CAIN', 'CAINNet',
    'DIM', 'DIC', 'DICNet', 'LightCNN', 'FeedbackBlock',
    'FeedbackBlockHeatmapAttention', 'FeedbackBlockCustom', 'MaxFeature',
    'FLAVR', 'FLAVRNet', 'ToFResBlock', 'TOFlowVFINet', 'TOFlowVSRNet',
    'DeepFillEncoder', 'DeepFillEncoderDecoder', 'DeepFillDecoder',
    'DeepFillRefiner', 'DeepFillv1Inpaintor', 'DeepFillv1Discriminators',
    'EDSRNet', 'ESRGAN', 'DepthwiseIndexBlock', 'HolisticIndexBlock',
    'IndexNet', 'IndexNetEncoder', 'IndexedUpsample', 'IndexNetDecoder', 'GCA',
    'GLEncoderDecoder', 'GLEncoder', 'GLDecoder', 'GLDilationNeck',
    'PartialConv2d', 'PConvEncoderDecoder', 'PConvEncoder', 'PConvDecoder',
    'PConvInpaintor', 'MaskConvModule', 'RRDBNet', 'SRCNNNet', 'RRDBNet',
    'RealESRGAN', 'UNetDiscriminatorWithSpectralNorm', 'EDVR', 'EDVRNet',
    'TDAN', 'TDANNet', 'BasicVSR', 'BasicVSRNet', 'BasicVSRPlusPlusNet',
    'IconVSRNet', 'RealBasicVSR', 'RealBasicVSRNet', 'SRGAN', 'MaxFeature',
    'ModifiedVGG', 'MSRResNet', 'RDNNet', 'LTE', 'TTSR', 'TTSRNet',
    'TTSRDiscriminator', 'TTSRNet', 'SearchTransformer', 'GLEANStyleGANv2',
    'LIIF', 'MLPRefiner', 'PlainRefiner', 'PlainDecoder', 'FBAResnetDilated',
    'FBADecoder', 'WGANGP', 'CycleGAN', 'SAGAN', 'LSGAN', 'GGAN', 'Pix2Pix',
    'StyleGAN1', 'StyleGAN2', 'StyleGAN3', 'BigGAN', 'DCGAN',
    'ProgressiveGrowingGAN', 'SinGAN', 'IDLossModel', 'PESinGAN',
<<<<<<< HEAD
    'MSPIEStyleGAN2', 'InstColorization'
=======
    'MSPIEStyleGAN2', 'StyleGAN3Generator'
>>>>>>> 4cf90a6d
]<|MERGE_RESOLUTION|>--- conflicted
+++ resolved
@@ -74,9 +74,5 @@
     'FBADecoder', 'WGANGP', 'CycleGAN', 'SAGAN', 'LSGAN', 'GGAN', 'Pix2Pix',
     'StyleGAN1', 'StyleGAN2', 'StyleGAN3', 'BigGAN', 'DCGAN',
     'ProgressiveGrowingGAN', 'SinGAN', 'IDLossModel', 'PESinGAN',
-<<<<<<< HEAD
-    'MSPIEStyleGAN2', 'InstColorization'
-=======
-    'MSPIEStyleGAN2', 'StyleGAN3Generator'
->>>>>>> 4cf90a6d
+    'MSPIEStyleGAN2', 'StyleGAN3Generator', 'InstColorization'
 ]