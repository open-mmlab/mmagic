# Copyright (c) OpenMMLab. All rights reserved.
from .aotgan import AOTBlockNeck, AOTEncoderDecoder, AOTInpaintor
from .arcface import IDLossModel
from .basicvsr import BasicVSR, BasicVSRNet
from .basicvsr_plusplus_net import BasicVSRPlusPlusNet
from .biggan import BigGAN
from .cain import CAIN, CAINNet
from .cyclegan import CycleGAN
from .dcgan import DCGAN
from .ddim import DDIMScheduler
from .ddpm import DDPMScheduler, DenoisingUnet
from .deepfillv1 import (ContextualAttentionModule, ContextualAttentionNeck,
                         DeepFillDecoder, DeepFillEncoder, DeepFillRefiner,
                         DeepFillv1Discriminators, DeepFillv1Inpaintor)
from .deepfillv2 import DeepFillEncoderDecoder
from .dic import (DIC, DICNet, FeedbackBlock, FeedbackBlockCustom,
                  FeedbackBlockHeatmapAttention, LightCNN, MaxFeature)
from .dim import DIM
<<<<<<< HEAD
from .disco_diffusion import DiscoDiffusion
=======
from .disco_diffusion import ClipWrapper, DiscoDiffusion
>>>>>>> 78092ac3
from .edsr import EDSRNet
from .edvr import EDVR, EDVRNet
from .esrgan import ESRGAN, RRDBNet
from .fba import FBADecoder, FBAResnetDilated
from .flavr import FLAVR, FLAVRNet
from .gca import GCA
from .ggan import GGAN
from .glean import GLEANStyleGANv2
from .global_local import (GLDecoder, GLDilationNeck, GLEncoder,
                           GLEncoderDecoder)
from .guided_diffusion import AblatedDiffusionModel
from .iconvsr import IconVSRNet
from .indexnet import (DepthwiseIndexBlock, HolisticIndexBlock,
                       IndexedUpsample, IndexNet, IndexNetDecoder,
                       IndexNetEncoder)
from .inst_colorization import InstColorization
from .liif import LIIF, MLPRefiner
from .lsgan import LSGAN
from .mspie import MSPIEStyleGAN2, PESinGAN
from .nafnet import NAFBaseline, NAFBaselineLocal, NAFNet, NAFNetLocal
from .pconv import (MaskConvModule, PartialConv2d, PConvDecoder, PConvEncoder,
                    PConvEncoderDecoder, PConvInpaintor)
from .pggan import ProgressiveGrowingGAN
from .pix2pix import Pix2Pix
from .plain import PlainDecoder, PlainRefiner
from .rdn import RDNNet
from .real_basicvsr import RealBasicVSR, RealBasicVSRNet
from .real_esrgan import RealESRGAN, UNetDiscriminatorWithSpectralNorm
from .sagan import SAGAN
from .singan import SinGAN
from .srcnn import SRCNNNet
from .srgan import SRGAN, ModifiedVGG, MSRResNet
from .stylegan1 import StyleGAN1
from .stylegan2 import StyleGAN2
from .stylegan3 import StyleGAN3, StyleGAN3Generator
from .tdan import TDAN, TDANNet
from .tof import TOFlowVFINet, TOFlowVSRNet, ToFResBlock
from .ttsr import LTE, TTSR, SearchTransformer, TTSRDiscriminator, TTSRNet
from .wgan_gp import WGANGP

__all__ = [
    'AOTEncoderDecoder', 'AOTBlockNeck', 'AOTInpaintor',
    'ContextualAttentionNeck', 'ContextualAttentionModule', 'CAIN', 'CAINNet',
    'DIM', 'DIC', 'DICNet', 'LightCNN', 'FeedbackBlock',
    'FeedbackBlockHeatmapAttention', 'FeedbackBlockCustom', 'MaxFeature',
    'FLAVR', 'FLAVRNet', 'ToFResBlock', 'TOFlowVFINet', 'TOFlowVSRNet',
    'DeepFillEncoder', 'DeepFillEncoderDecoder', 'DeepFillDecoder',
    'DeepFillRefiner', 'DeepFillv1Inpaintor', 'DeepFillv1Discriminators',
    'EDSRNet', 'ESRGAN', 'DepthwiseIndexBlock', 'HolisticIndexBlock',
    'IndexNet', 'IndexNetEncoder', 'IndexedUpsample', 'IndexNetDecoder', 'GCA',
    'GLEncoderDecoder', 'GLEncoder', 'GLDecoder', 'GLDilationNeck',
    'PartialConv2d', 'PConvEncoderDecoder', 'PConvEncoder', 'PConvDecoder',
    'PConvInpaintor', 'MaskConvModule', 'RRDBNet', 'SRCNNNet', 'RRDBNet',
    'RealESRGAN', 'UNetDiscriminatorWithSpectralNorm', 'EDVR', 'EDVRNet',
    'TDAN', 'TDANNet', 'BasicVSR', 'BasicVSRNet', 'BasicVSRPlusPlusNet',
    'IconVSRNet', 'RealBasicVSR', 'RealBasicVSRNet', 'SRGAN', 'MaxFeature',
    'ModifiedVGG', 'MSRResNet', 'RDNNet', 'LTE', 'TTSR', 'TTSRNet',
    'TTSRDiscriminator', 'TTSRNet', 'SearchTransformer', 'GLEANStyleGANv2',
    'LIIF', 'MLPRefiner', 'PlainRefiner', 'PlainDecoder', 'FBAResnetDilated',
    'FBADecoder', 'WGANGP', 'CycleGAN', 'SAGAN', 'LSGAN', 'GGAN', 'Pix2Pix',
    'StyleGAN1', 'StyleGAN2', 'StyleGAN3', 'BigGAN', 'DCGAN',
    'ProgressiveGrowingGAN', 'SinGAN', 'AblatedDiffusionModel',
<<<<<<< HEAD
    'DiscoDiffusion', 'IDLossModel', 'PESinGAN',
    'MSPIEStyleGAN2', 'StyleGAN3Generator', 'InstColorization', 'NAFBaseline',
    'NAFBaselineLocal', 'NAFNet', 'NAFNetLocal', 'DDIMScheduler',
    'DDPMScheduler', 'DenoisingUnet'
=======
    'DiscoDiffusion', 'IDLossModel', 'PESinGAN', 'MSPIEStyleGAN2',
    'StyleGAN3Generator', 'InstColorization', 'NAFBaseline',
    'NAFBaselineLocal', 'NAFNet', 'NAFNetLocal', 'DDIMScheduler',
    'DDPMScheduler', 'DenoisingUnet', 'ClipWrapper'
>>>>>>> 78092ac3
]<|MERGE_RESOLUTION|>--- conflicted
+++ resolved
@@ -16,11 +16,7 @@
 from .dic import (DIC, DICNet, FeedbackBlock, FeedbackBlockCustom,
                   FeedbackBlockHeatmapAttention, LightCNN, MaxFeature)
 from .dim import DIM
-<<<<<<< HEAD
-from .disco_diffusion import DiscoDiffusion
-=======
 from .disco_diffusion import ClipWrapper, DiscoDiffusion
->>>>>>> 78092ac3
 from .edsr import EDSRNet
 from .edvr import EDVR, EDVRNet
 from .esrgan import ESRGAN, RRDBNet
@@ -83,15 +79,8 @@
     'FBADecoder', 'WGANGP', 'CycleGAN', 'SAGAN', 'LSGAN', 'GGAN', 'Pix2Pix',
     'StyleGAN1', 'StyleGAN2', 'StyleGAN3', 'BigGAN', 'DCGAN',
     'ProgressiveGrowingGAN', 'SinGAN', 'AblatedDiffusionModel',
-<<<<<<< HEAD
-    'DiscoDiffusion', 'IDLossModel', 'PESinGAN',
-    'MSPIEStyleGAN2', 'StyleGAN3Generator', 'InstColorization', 'NAFBaseline',
-    'NAFBaselineLocal', 'NAFNet', 'NAFNetLocal', 'DDIMScheduler',
-    'DDPMScheduler', 'DenoisingUnet'
-=======
     'DiscoDiffusion', 'IDLossModel', 'PESinGAN', 'MSPIEStyleGAN2',
     'StyleGAN3Generator', 'InstColorization', 'NAFBaseline',
     'NAFBaselineLocal', 'NAFNet', 'NAFNetLocal', 'DDIMScheduler',
     'DDPMScheduler', 'DenoisingUnet', 'ClipWrapper'
->>>>>>> 78092ac3
 ]