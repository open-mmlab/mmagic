--- conflicted
+++ resolved
@@ -88,9 +88,5 @@
     'StyleGAN3Generator', 'InstColorization', 'NAFBaseline',
     'NAFBaselineLocal', 'NAFNet', 'NAFNetLocal', 'DDIMScheduler',
     'DDPMScheduler', 'DenoisingUnet', 'ClipWrapper', 'EG3D', 'Restormer',
-<<<<<<< HEAD
-    'IFRNetInterpolator', 'IFRNet'
-=======
-    'SwinIRNet', 'StableDiffusion'
->>>>>>> 0a584565
+    'IFRNetInterpolator', 'IFRNet', 'SwinIRNet', 'StableDiffusion'
 ]