# Copyright (c) OpenMMLab. All rights reserved.
<<<<<<< HEAD
=======
from typing import Optional, Union

>>>>>>> 8746f8d5
import numpy as np
import torch

from mmedit.models.utils.diffusion_utils import betas_for_alpha_bar
from mmedit.registry import DIFFUSION_SCHEDULERS


@DIFFUSION_SCHEDULERS.register_module()
class DDPMScheduler:

    def __init__(self,
                 num_train_timesteps: int = 1000,
                 beta_start: float = 0.0001,
                 beta_end: float = 0.02,
                 beta_schedule: str = 'linear',
                 trained_betas: Optional[Union[np.array, list]] = None,
                 variance_type='fixed_small',
                 clip_sample=True):
        """```DDPMScheduler``` support the diffusion and reverse process
        formulated in https://arxiv.org/abs/2006.11239.

        The code is heavily influenced by https://github.com/huggingface/diffusers/blob/main/src/diffusers/schedulers/scheduling_ddpm.py. # noqa

        Args:
            num_train_timesteps (int, optional): The timesteps for training
                process. Defaults to 1000.
            beta_start (float, optional): The beta value at start. The beta
                values will be interpolated from beta_start to beta_end.
                Defaults to 0.0001.
            beta_end (float, optional): The beta value at the end. The beta
                values will be interpolated from beta_start to beta_end.
                Defaults to 0.02.
            beta_schedule (str, optional): The interpolation schedule for beta
                values. Supported choices are 'linear', 'scaled_linear', and
                'squaredcos_cap_v2'. Defaults to 'linear'.
            trained_betas (list, np.array, optional): betas directly to the
                constructor to bypass `beta_start`, `beta_end` etc. Defaults to None.
            variance_type (str, optional): How denoising unet output variance
                value. Supported choices are 'fixed_small', 'fixed_small_log',
                'fixed_large', 'fixed_large_log', 'learned', and 'leanred_range'.
                Defaults to 'fixed_small'.
            clip_sample (bool, optional): Whether clip the value of predicted
                original image (x0) to [-1, 1]. Defaults to True.
        """
        self.num_train_timesteps = num_train_timesteps
        if trained_betas is not None:
            self.betas = np.asarray(trained_betas)
        elif beta_schedule == 'linear':
            self.betas = np.linspace(
                beta_start, beta_end, num_train_timesteps, dtype=np.float64)
        elif beta_schedule == 'scaled_linear':
            # this schedule is very specific to the latent diffusion model.
            self.betas = np.linspace(
                beta_start**0.5,
                beta_end**0.5,
                num_train_timesteps,
                dtype=np.float32)**2
        elif beta_schedule == 'squaredcos_cap_v2':
            # Glide cosine schedule
            self.betas = betas_for_alpha_bar(num_train_timesteps)
        else:
            raise NotImplementedError(
                f'{beta_schedule} does is not implemented for {self.__class__}'
            )

        self.alphas = 1.0 - self.betas
        self.alphas_cumprod = np.cumprod(self.alphas, axis=0)
        self.one = np.array(1.0)

        # setable values
        self.num_inference_steps = None
        self.timesteps = np.arange(0, num_train_timesteps)[::-1].copy()

        self.variance_type = variance_type
        self.clip_sample = clip_sample

    def set_timesteps(self, num_inference_steps):
        """set timesteps."""

        num_inference_steps = min(self.num_train_timesteps,
                                  num_inference_steps)
        self.num_inference_steps = num_inference_steps
        self.timesteps = np.arange(
            0, self.num_train_timesteps,
            self.num_train_timesteps // self.num_inference_steps)[::-1].copy()

    def _get_variance(self, t, predicted_variance=None, variance_type=None):
        """get variance."""

        alpha_prod_t = self.alphas_cumprod[t]
        alpha_prod_t_prev = self.alphas_cumprod[t - 1] if t > 0 else self.one

        # For t > 0, compute predicted variance βt (see formula (6) and (7) from https://arxiv.org/pdf/2006.11239.pdf) # noqa
        # and sample from it to get previous sample
        # x_{t-1} ~ N(pred_prev_sample, variance) == add variance to pred_sample # noqa
        variance = (1 - alpha_prod_t_prev) / (1 - alpha_prod_t) * self.betas[t]

        if t == 0:
            log_variance = (1 - alpha_prod_t_prev) / (
                1 - alpha_prod_t) * self.betas[1]
        else:
            log_variance = np.log(variance)

        if variance_type is None:
            variance_type = self.variance_type

        # hacks - were probs added for training stability
        if variance_type == 'fixed_small':
            variance = np.clip(variance, min_value=1e-20)
        # for rl-diffusion_scheduler https://arxiv.org/abs/2205.09991
        elif variance_type == 'fixed_small_log':
            variance = np.log(np.clip(variance, min_value=1e-20))
        elif variance_type == 'fixed_large':
            variance = self.betas[t]
        elif variance_type == 'fixed_large_log':
            # Glide max_log
            variance = np.log(self.betas[t])
        elif variance_type == 'learned':
            return predicted_variance
        elif variance_type == 'learned_range':
            min_log = log_variance
            max_log = np.log(self.betas[t])
            frac = (predicted_variance + 1) / 2
            log_variance = frac * max_log + (1 - frac) * min_log
            variance = torch.exp(log_variance)

        return variance

    def step(self,
             model_output: torch.FloatTensor,
             timestep: int,
             sample: torch.FloatTensor,
             predict_epsilon=True,
             generator=None):
        t = timestep
        """step forward"""

        if model_output.shape[1] == sample.shape[
                1] * 2 and self.variance_type in ['learned', 'learned_range']:
            model_output, predicted_variance = torch.split(
                model_output, sample.shape[1], dim=1)
        else:
            predicted_variance = None

        # 1. compute alphas, betas
        alpha_prod_t = self.alphas_cumprod[t]
        alpha_prod_t_prev = self.alphas_cumprod[t - 1] if t > 0 else self.one
        beta_prod_t = 1 - alpha_prod_t
        beta_prod_t_prev = 1 - alpha_prod_t_prev

        # 2. compute predicted original sample from predicted noise also called
        # "predicted x_0" of formula (15) from https://arxiv.org/pdf/2006.11239.pdf # noqa
        if predict_epsilon:
            pred_original_sample = (
                (sample - beta_prod_t**(0.5) * model_output) /
                alpha_prod_t**(0.5))
        else:
            pred_original_sample = model_output

        # 3. Clip "predicted x_0"
        if self.clip_sample:
            pred_original_sample = torch.clamp(pred_original_sample, -1, 1)

        # 4. Compute coefficients for pred_original_sample x_0 and current sample x_t # noqa
        # See formula (7) from https://arxiv.org/pdf/2006.11239.pdf
        pred_original_sample_coeff = (alpha_prod_t_prev**(0.5) *
                                      self.betas[t]) / beta_prod_t
        current_sample_coeff = self.alphas[t]**(
            0.5) * beta_prod_t_prev / beta_prod_t

        # 5. Compute predicted previous sample µ_t
        # See formula (7) from https://arxiv.org/pdf/2006.11239.pdf
        pred_prev_mean = (
            pred_original_sample_coeff * pred_original_sample +
            current_sample_coeff * sample)

        # 6. Add noise
        noise = torch.randn_like(model_output)
        sigma = 0
        if t > 0:
            sigma = self._get_variance(
                t, predicted_variance=predicted_variance)**0.5

        pred_prev_sample = pred_prev_mean + sigma * noise

        return {
            'prev_sample': pred_prev_sample,
            'mean': pred_prev_mean,
            'sigma': sigma,
            'noise': noise
        }

    def add_noise(self, original_samples, noise, timesteps):
        """add noise."""

        sqrt_alpha_prod = self.alphas_cumprod[timesteps]**0.5
        sqrt_alpha_prod = self.match_shape(sqrt_alpha_prod, original_samples)
        sqrt_one_minus_alpha_prod = (1 - self.alphas_cumprod[timesteps])**0.5
        sqrt_one_minus_alpha_prod = self.match_shape(sqrt_one_minus_alpha_prod,
                                                     original_samples)

        noisy_samples = (
            sqrt_alpha_prod * original_samples +
            sqrt_one_minus_alpha_prod * noise)
        return noisy_samples

    def training_loss(self, model, x_0, t):
        raise NotImplementedError(
            'This function is supposed to return '
            'a dict containing loss items giving sampled x0 and timestep.')

    def sample_timestep(self):
        raise NotImplementedError

    def __len__(self):
        return self.num_train_timesteps<|MERGE_RESOLUTION|>--- conflicted
+++ resolved
@@ -1,9 +1,6 @@
 # Copyright (c) OpenMMLab. All rights reserved.
-<<<<<<< HEAD
-=======
 from typing import Optional, Union
 
->>>>>>> 8746f8d5
 import numpy as np
 import torch
 
