from .base_dataset import BaseDataset
from .base_generation_dataset import BaseGenerationDataset
from .base_matting_dataset import BaseMattingDataset
from .base_sr_dataset import BaseSRDataset
from .builder import build_dataloader, build_dataset
from .comp1k_dataset import AdobeComp1kDataset
from .dataset_wrappers import RepeatDataset
from .generation_paired_dataset import GenerationPairedDataset
from .generation_unpaired_dataset import GenerationUnpairedDataset
from .img_inpainting_dataset import ImgInpaintingDataset
from .registry import DATASETS, PIPELINES
from .sr_annotation_dataset import SRAnnotationDataset
from .sr_facial_landmark_dataset import SRFacialLandmarkDataset
from .sr_folder_dataset import SRFolderDataset
from .sr_folder_gt_dataset import SRFolderGTDataset
from .sr_folder_multiple_gt_dataset import SRFolderMultipleGTDataset
from .sr_folder_ref_dataset import SRFolderRefDataset
from .sr_folder_video_dataset import SRFolderVideoDataset
from .sr_lmdb_dataset import SRLmdbDataset
from .sr_reds_dataset import SRREDSDataset
from .sr_reds_multiple_gt_dataset import SRREDSMultipleGTDataset
from .sr_test_multiple_gt_dataset import SRTestMultipleGTDataset
from .sr_vid4_dataset import SRVid4Dataset
from .sr_vimeo90k_dataset import SRVimeo90KDataset
from .sr_vimeo90k_multiple_gt_dataset import SRVimeo90KMultipleGTDataset

__all__ = [
    'DATASETS', 'PIPELINES', 'build_dataset', 'build_dataloader',
    'BaseDataset', 'BaseMattingDataset', 'ImgInpaintingDataset',
    'AdobeComp1kDataset', 'SRLmdbDataset', 'SRFolderDataset',
    'SRAnnotationDataset', 'BaseSRDataset', 'RepeatDataset', 'SRREDSDataset',
    'SRVimeo90KDataset', 'BaseGenerationDataset', 'GenerationPairedDataset',
    'GenerationUnpairedDataset', 'SRVid4Dataset', 'SRFolderGTDataset',
    'SRREDSMultipleGTDataset', 'SRVimeo90KMultipleGTDataset',
<<<<<<< HEAD
    'SRTestMultipleGTDataset', 'SRFolderRefDataset',
    'SRFacicalLandmarkDataset', 'SRFolderMultipleGTDataset',
    'SRFolderVideoDataset'
=======
    'SRTestMultipleGTDataset', 'SRFolderRefDataset', 'SRFacialLandmarkDataset',
    'SRFolderMultipleGTDataset'
>>>>>>> 2c21fa8e
]<|MERGE_RESOLUTION|>--- conflicted
+++ resolved
@@ -32,12 +32,6 @@
     'SRVimeo90KDataset', 'BaseGenerationDataset', 'GenerationPairedDataset',
     'GenerationUnpairedDataset', 'SRVid4Dataset', 'SRFolderGTDataset',
     'SRREDSMultipleGTDataset', 'SRVimeo90KMultipleGTDataset',
-<<<<<<< HEAD
-    'SRTestMultipleGTDataset', 'SRFolderRefDataset',
-    'SRFacicalLandmarkDataset', 'SRFolderMultipleGTDataset',
-    'SRFolderVideoDataset'
-=======
     'SRTestMultipleGTDataset', 'SRFolderRefDataset', 'SRFacialLandmarkDataset',
-    'SRFolderMultipleGTDataset'
->>>>>>> 2c21fa8e
+    'SRFolderMultipleGTDataset', 'SRFolderVideoDataset'
 ]