--- conflicted
+++ resolved
@@ -6,11 +6,8 @@
 from .comp1k_dataset import AdobeComp1kDataset
 from .grow_scale_image_dataset import GrowScaleImgDataset
 from .imagenet_dataset import ImageNet
-<<<<<<< HEAD
 from .mscoco_dataset import MSCoCoDataset
-=======
 from .multiple_frames_dataset import MultipleFramesDataset
->>>>>>> b210bc9e
 from .paired_image_dataset import PairedImageDataset
 from .singan_dataset import SinGANDataset
 from .unpaired_image_dataset import UnpairedImageDataset
@@ -19,9 +16,5 @@
     'AdobeComp1kDataset', 'BasicImageDataset', 'BasicFramesDataset',
     'BasicConditionalDataset', 'UnpairedImageDataset', 'PairedImageDataset',
     'ImageNet', 'CIFAR10', 'GrowScaleImgDataset', 'SinGANDataset',
-<<<<<<< HEAD
-    'MSCoCoDataset'
-=======
-    'MultipleFramesDataset'
->>>>>>> b210bc9e
+    'MSCoCoDataset', 'MultipleFramesDataset'
 ]