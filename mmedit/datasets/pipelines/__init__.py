--- conflicted
+++ resolved
@@ -5,12 +5,7 @@
                            RandomTransposeHW, Resize, TemporalReverse)
 from .compose import Compose
 from .crop import (Crop, CropAroundCenter, CropAroundFg, CropAroundUnknown,
-<<<<<<< HEAD
-                   FixedCrop, ModCrop, PairedRandomCrop)
-=======
                    CropLike, FixedCrop, ModCrop, PairedRandomCrop)
-from .down_sampling import RandomDownSampling
->>>>>>> 613b2604
 from .formating import (Collect, FormatTrimap, GetMaskedImage, ImageToTensor,
                         ToTensor)
 from .generate_coordinate_and_cell import GenerateCoordinateAndCell
@@ -34,12 +29,7 @@
     'GenerateFrameIndices', 'GenerateFrameIndiceswithPadding', 'FixedCrop',
     'LoadPairedImageFromFile', 'GenerateSoftSeg', 'GenerateSeg', 'PerturbBg',
     'CropAroundFg', 'GetSpatialDiscountMask', 'RandomDownSampling',
-<<<<<<< HEAD
     'GenerateTrimapWithDistTransform', 'TransformTrimap', 'SRResize',
-    'GenerateCoordinateAndCell', 'GenerateSegmentIndices', 'MirrorSequence'
-=======
-    'GenerateTrimapWithDistTransform', 'TransformTrimap',
     'GenerateCoordinateAndCell', 'GenerateSegmentIndices', 'MirrorSequence',
     'CropLike'
->>>>>>> 613b2604
 ]