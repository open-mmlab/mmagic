--- conflicted
+++ resolved
@@ -1,24 +1,14 @@
-<<<<<<< HEAD
 from .augmentation import (BinarizeImage, ColorJitter, Flip,
-=======
-# Copyright (c) OpenMMLab. All rights reserved.
-from .augmentation import (BinarizeImage, CopyValues, Flip,
->>>>>>> 09104fdb
                            GenerateFrameIndices,
                            GenerateFrameIndiceswithPadding,
                            GenerateSegmentIndices, MirrorSequence, Pad,
                            Quantize, RandomAffine, RandomJitter,
                            RandomMaskDilation, RandomTransposeHW, Resize,
-                           TemporalReverse, UnsharpMasking)
+                           TemporalReverse, UnsharpMasking, CopyValues)
 from .compose import Compose
 from .crop import (Crop, CropAroundCenter, CropAroundFg, CropAroundUnknown,
-<<<<<<< HEAD
-                   FixedCrop, ModCrop, PairedRandomCrop, RandomResizedCrop)
-from .down_sampling import RandomDownSampling
-=======
-                   CropLike, CropSequence, FixedCrop, ModCrop,
-                   PairedRandomCrop)
->>>>>>> 09104fdb
+                   FixedCrop, ModCrop, PairedRandomCrop, RandomResizedCrop, CropLike)
+from . import RandomDownSampling
 from .formating import (Collect, FormatTrimap, GetMaskedImage, ImageToTensor,
                         ToTensor)
 from .generate_assistant import GenerateCoordinateAndCell, GenerateHeatmap
