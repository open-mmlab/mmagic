<<<<<<< HEAD
import math
import random

=======
# Copyright (c) OpenMMLab. All rights reserved.
>>>>>>> 09104fdb
import mmcv
import numpy as np
from torch.nn.modules.utils import _pair

from ..registry import PIPELINES
from .utils import random_choose_unknown


@PIPELINES.register_module()
class Crop:
    """Crop data to specific size for training.

    Args:
        keys (Sequence[str]): The images to be cropped.
        crop_size (Tuple[int]): Target spatial size (h, w).
        random_crop (bool): If set to True, it will random crop
            image. Otherwise, it will work as center crop.
        is_pad_zeros (bool, optional): Whether to pad the image with 0 if
            crop_size is greater than image size. Default: False.
    """

    def __init__(self, keys, crop_size, random_crop=True, is_pad_zeros=False):
        if not mmcv.is_tuple_of(crop_size, int):
            raise TypeError(
                'Elements of crop_size must be int and crop_size must be'
                f' tuple, but got {type(crop_size[0])} in {type(crop_size)}')

        self.keys = keys
        self.crop_size = crop_size
        self.random_crop = random_crop
        self.is_pad_zeros = is_pad_zeros

    def _crop(self, data):
        if not isinstance(data, list):
            data_list = [data]
        else:
            data_list = data

        crop_bbox_list = []
        data_list_ = []

        for item in data_list:
            data_h, data_w = item.shape[:2]
            crop_h, crop_w = self.crop_size

            if self.is_pad_zeros:

                crop_y_offset, crop_x_offset = 0, 0

                if crop_h > data_h:
                    crop_y_offset = (crop_h - data_h) // 2
                if crop_w > data_w:
                    crop_x_offset = (crop_w - data_w) // 2

                if crop_y_offset > 0 or crop_x_offset > 0:
                    pad_width = [(2 * crop_y_offset, 2 * crop_y_offset),
                                 (2 * crop_x_offset, 2 * crop_x_offset)]
                    if item.ndim == 3:
                        pad_width.append((0, 0))
                    item = np.pad(
                        item,
                        tuple(pad_width),
                        mode='constant',
                        constant_values=0)

                data_h, data_w = item.shape[:2]

            crop_h = min(data_h, crop_h)
            crop_w = min(data_w, crop_w)

            if self.random_crop:
                x_offset = np.random.randint(0, data_w - crop_w + 1)
                y_offset = np.random.randint(0, data_h - crop_h + 1)
            else:
                x_offset = max(0, (data_w - crop_w)) // 2
                y_offset = max(0, (data_h - crop_h)) // 2

            crop_bbox = [x_offset, y_offset, crop_w, crop_h]
            item_ = item[y_offset:y_offset + crop_h,
                         x_offset:x_offset + crop_w, ...]
            crop_bbox_list.append(crop_bbox)
            data_list_.append(item_)

        if not isinstance(data, list):
            return data_list_[0], crop_bbox_list[0]
        return data_list_, crop_bbox_list

    def __call__(self, results):
        """Call function.

        Args:
            results (dict): A dict containing the necessary information and
                data for augmentation.

        Returns:
            dict: A dict containing the processed data and information.
        """
        for k in self.keys:
            data_, crop_bbox = self._crop(results[k])
            results[k] = data_
            results[k + '_crop_bbox'] = crop_bbox
        results['crop_size'] = self.crop_size
        return results

    def __repr__(self):
        repr_str = self.__class__.__name__
        repr_str += (f'keys={self.keys}, crop_size={self.crop_size}, '
                     f'random_crop={self.random_crop}')

        return repr_str


@PIPELINES.register_module()
<<<<<<< HEAD
class RandomResizedCrop(object):
    """Crop data to random size and aspect ratio.

    A crop of a random proportion of the original image
    and a random aspect ratio of the original aspect ratio is made.
    The cropped image is finally resized to a given size specified
    by 'crop_size'. Modified keys are the attributes specified in "keys".

    This code is partially adopted from
    torchvision.transforms.RandomResizedCrop:
    [https://pytorch.org/vision/stable/_modules/torchvision/transforms/\
        transforms.html#RandomResizedCrop].

    Args:
        keys (list[str]): The images to be resized and random-cropped.
        crop_size (int | tuple[int]): Target spatial size (h, w).
        scale (tuple[float], optional): Range of the proportion of the original
            image to be cropped. Default: (0.08, 1.0).
        ratio (tuple[float], optional): Range of aspect ratio of the crop.
            Default: (3. / 4., 4. / 3.).
        interpolation (str, optional): Algorithm used for interpolation.
            It can be only either one of the following:
            "nearest" | "bilinear" | "bicubic" | "area" | "lanczos".
            Default: "bilinear".
    """

    def __init__(self,
                 keys,
                 crop_size,
                 scale=(0.08, 1.0),
                 ratio=(3. / 4., 4. / 3.),
                 interpolation='bilinear'):
        assert keys, 'Keys should not be empty.'
        if isinstance(crop_size, int):
            crop_size = (crop_size, crop_size)
        elif not mmcv.is_tuple_of(crop_size, int):
            raise TypeError('"crop_size" must be an integer '
                            'or a tuple of integers, but got '
                            f'{type(crop_size)}')
        if not mmcv.is_tuple_of(scale, float):
            raise TypeError(f'"scale" must be a tuple, but got {type(scale)}')
        if not mmcv.is_tuple_of(ratio, float):
            raise TypeError(f'"ratio" must be a tuple, but got {type(ratio)}')

        self.keys = keys
        self.crop_size = crop_size
        self.scale = scale
        self.ratio = ratio
        self.interpolation = interpolation

    def get_params(self, data):
        """Get parameters for a random sized crop.

        Args:
            data (np.ndarray): Image of type numpy array to be cropped.

        Returns:
            A tuple containing the coordinates of the top left corner
            and the chosen crop size.
        """
        data_h, data_w = data.shape[:2]
        area = data_h * data_w

        for _ in range(10):
            target_area = random.uniform(*self.scale) * area
            log_ratio = (math.log(self.ratio[0]), math.log(self.ratio[1]))
            aspect_ratio = math.exp(random.uniform(*log_ratio))

            crop_w = int(round(math.sqrt(target_area * aspect_ratio)))
            crop_h = int(round(math.sqrt(target_area / aspect_ratio)))

            if 0 < crop_w <= data_w and 0 < crop_h <= data_h:
                top = random.randint(0, data_h - crop_h)
                left = random.randint(0, data_w - crop_w)
                return top, left, crop_h, crop_w

        # Fall back to center crop
        in_ratio = float(data_w) / float(data_h)
        if (in_ratio < min(self.ratio)):
            crop_w = data_w
            crop_h = int(round(crop_w / min(self.ratio)))
        elif (in_ratio > max(self.ratio)):
            crop_h = data_h
            crop_w = int(round(crop_h * max(self.ratio)))
        else:  # whole image
            crop_w = data_w
            crop_h = data_h
        top = (data_h - crop_h) // 2
        left = (data_w - crop_w) // 2
        return top, left, crop_h, crop_w

    def __call__(self, results):
        """Call function.

        Args:
            results (dict): A dict containing the necessary information and
                data for augmentation.

        Returns:
            dict: A dict containing the processed data and information.
        """
        for k in self.keys:
            top, left, crop_h, crop_w = self.get_params(results[k])
            crop_bbox = [top, left, crop_w, crop_h]
            results[k] = results[k][top:top + crop_h, left:left + crop_w, ...]
            results[k] = mmcv.imresize(
                results[k],
                self.crop_size,
                return_scale=False,
                interpolation=self.interpolation)
            results[k + '_crop_bbox'] = crop_bbox
        return results

    def __repr__(self):
        repr_str = self.__class__.__name__
        repr_str += (f'(keys={self.keys}, crop_size={self.crop_size}, '
                     f'scale={self.scale}, ratio={self.ratio}, '
                     f'interpolation={self.interpolation})')
        return repr_str
=======
class CropSequence(Crop):
    """Crop a sequence to specific size for training.

    The main difference to 'Crop' is that the region to be cropped is the same
    for every images in the sequence.

    Args:
        keys (Sequence[str]): The images to be cropped.
        crop_size (Tuple[int]): Target spatial size (h, w).
        random_crop (bool): If set to True, it will random crop
            image. Otherwise, it will work as center crop.
    """

    def _crop(self, data):
        if not isinstance(data, list):
            raise TypeError(f'Input must be a list, but got {type(data)}.')

        # determine crop location. Must be the same for all images
        data_h, data_w = data[0].shape[:2]
        crop_h, crop_w = self.crop_size
        crop_h = min(data_h, crop_h)
        crop_w = min(data_w, crop_w)

        if self.random_crop:
            x_offset = np.random.randint(0, data_w - crop_w + 1)
            y_offset = np.random.randint(0, data_h - crop_h + 1)
        else:
            x_offset = max(0, (data_w - crop_w)) // 2
            y_offset = max(0, (data_h - crop_h)) // 2
        crop_bbox = [x_offset, y_offset, crop_w, crop_h]

        data_list = []
        for item in data:
            item = item[y_offset:y_offset + crop_h, x_offset:x_offset + crop_w,
                        ...]
            data_list.append(item)

        return data_list, crop_bbox
>>>>>>> 09104fdb


@PIPELINES.register_module()
class FixedCrop:
    """Crop paired data (at a specific position) to specific size for training.

    Args:
        keys (Sequence[str]): The images to be cropped.
        crop_size (Tuple[int]): Target spatial size (h, w).
        crop_pos (Tuple[int]): Specific position (x, y). If set to None,
            random initialize the position to crop paired data batch.
    """

    def __init__(self, keys, crop_size, crop_pos=None):
        if not mmcv.is_tuple_of(crop_size, int):
            raise TypeError(
                'Elements of crop_size must be int and crop_size must be'
                f' tuple, but got {type(crop_size[0])} in {type(crop_size)}')
        if not mmcv.is_tuple_of(crop_pos, int) and (crop_pos is not None):
            raise TypeError(
                'Elements of crop_pos must be int and crop_pos must be'
                f' tuple or None, but got {type(crop_pos[0])} in '
                f'{type(crop_pos)}')

        self.keys = keys
        self.crop_size = crop_size
        self.crop_pos = crop_pos

    def _crop(self, data, x_offset, y_offset, crop_w, crop_h):
        crop_bbox = [x_offset, y_offset, crop_w, crop_h]
        data_ = data[y_offset:y_offset + crop_h, x_offset:x_offset + crop_w,
                     ...]
        return data_, crop_bbox

    def __call__(self, results):
        """Call function.

        Args:
            results (dict): A dict containing the necessary information and
                data for augmentation.

        Returns:
            dict: A dict containing the processed data and information.
        """

        if isinstance(results[self.keys[0]], list):
            data_h, data_w = results[self.keys[0]][0].shape[:2]
        else:
            data_h, data_w = results[self.keys[0]].shape[:2]
        crop_h, crop_w = self.crop_size
        crop_h = min(data_h, crop_h)
        crop_w = min(data_w, crop_w)

        if self.crop_pos is None:
            x_offset = np.random.randint(0, data_w - crop_w + 1)
            y_offset = np.random.randint(0, data_h - crop_h + 1)
        else:
            x_offset, y_offset = self.crop_pos
            crop_w = min(data_w - x_offset, crop_w)
            crop_h = min(data_h - y_offset, crop_h)

        for k in self.keys:
            images = results[k]
            is_list = isinstance(images, list)
            if not is_list:
                images = [images]
            cropped_images = []
            crop_bbox = None
            for image in images:
                # In fixed crop for paired images, sizes should be the same
                if (image.shape[0] != data_h or image.shape[1] != data_w):
                    raise ValueError(
                        'The sizes of paired images should be the same. '
                        f'Expected ({data_h}, {data_w}), '
                        f'but got ({image.shape[0]}, '
                        f'{image.shape[1]}).')
                data_, crop_bbox = self._crop(image, x_offset, y_offset,
                                              crop_w, crop_h)
                cropped_images.append(data_)
            results[k + '_crop_bbox'] = crop_bbox
            if not is_list:
                cropped_images = cropped_images[0]
            results[k] = cropped_images
        results['crop_size'] = self.crop_size
        results['crop_pos'] = self.crop_pos
        return results

    def __repr__(self):
        repr_str = self.__class__.__name__
        repr_str += (f'keys={self.keys}, crop_size={self.crop_size}, '
                     f'crop_pos={self.crop_pos}')
        return repr_str


@PIPELINES.register_module()
class PairedRandomCrop:
    """Paried random crop.

    It crops a pair of lq and gt images with corresponding locations.
    It also supports accepting lq list and gt list.
    Required keys are "scale", "lq", and "gt",
    added or modified keys are "lq" and "gt".

    Args:
        gt_patch_size (int): cropped gt patch size.
    """

    def __init__(self, gt_patch_size):
        self.gt_patch_size = gt_patch_size

    def __call__(self, results):
        """Call function.

        Args:
            results (dict): A dict containing the necessary information and
                data for augmentation.

        Returns:
            dict: A dict containing the processed data and information.
        """
        scale = results['scale']
        lq_patch_size = self.gt_patch_size // scale

        lq_is_list = isinstance(results['lq'], list)
        if not lq_is_list:
            results['lq'] = [results['lq']]
        gt_is_list = isinstance(results['gt'], list)
        if not gt_is_list:
            results['gt'] = [results['gt']]

        h_lq, w_lq, _ = results['lq'][0].shape
        h_gt, w_gt, _ = results['gt'][0].shape

        if h_gt != h_lq * scale or w_gt != w_lq * scale:
            raise ValueError(
                f'Scale mismatches. GT ({h_gt}, {w_gt}) is not {scale}x ',
                f'multiplication of LQ ({h_lq}, {w_lq}).')
        if h_lq < lq_patch_size or w_lq < lq_patch_size:
            raise ValueError(
                f'LQ ({h_lq}, {w_lq}) is smaller than patch size ',
                f'({lq_patch_size}, {lq_patch_size}). Please check '
                f'{results["lq_path"][0]} and {results["gt_path"][0]}.')

        # randomly choose top and left coordinates for lq patch
        top = np.random.randint(h_lq - lq_patch_size + 1)
        left = np.random.randint(w_lq - lq_patch_size + 1)
        # crop lq patch
        results['lq'] = [
            v[top:top + lq_patch_size, left:left + lq_patch_size, ...]
            for v in results['lq']
        ]
        # crop corresponding gt patch
        top_gt, left_gt = int(top * scale), int(left * scale)
        results['gt'] = [
            v[top_gt:top_gt + self.gt_patch_size,
              left_gt:left_gt + self.gt_patch_size, ...] for v in results['gt']
        ]

        if not lq_is_list:
            results['lq'] = results['lq'][0]
        if not gt_is_list:
            results['gt'] = results['gt'][0]
        return results

    def __repr__(self):
        repr_str = self.__class__.__name__
        repr_str += f'(gt_patch_size={self.gt_patch_size})'
        return repr_str


@PIPELINES.register_module()
class CropAroundCenter:
    """Randomly crop the images around unknown area in the center 1/4 images.

    This cropping strategy is adopted in GCA matting. The `unknown area` is the
    same as `semi-transparent area`.
    https://arxiv.org/pdf/2001.04069.pdf

    It retains the center 1/4 images and resizes the images to 'crop_size'.
    Required keys are "fg", "bg", "trimap" and "alpha", added or modified keys
    are "crop_bbox", "fg", "bg", "trimap" and "alpha".

    Args:
        crop_size (int | tuple): Desired output size. If int, square crop is
            applied.
    """

    def __init__(self, crop_size):
        if mmcv.is_tuple_of(crop_size, int):
            assert len(crop_size) == 2, 'length of crop_size must be 2.'
        elif not isinstance(crop_size, int):
            raise TypeError('crop_size must be int or a tuple of int, but got '
                            f'{type(crop_size)}')
        self.crop_size = _pair(crop_size)

    def __call__(self, results):
        """Call function.

        Args:
            results (dict): A dict containing the necessary information and
                data for augmentation.

        Returns:
            dict: A dict containing the processed data and information.
        """
        fg = results['fg']
        alpha = results['alpha']
        trimap = results['trimap']
        bg = results['bg']
        h, w = fg.shape[:2]
        assert bg.shape == fg.shape, (f'shape of bg {bg.shape} should be the '
                                      f'same as fg {fg.shape}.')

        crop_h, crop_w = self.crop_size
        # Make sure h >= crop_h, w >= crop_w. If not, rescale imgs
        rescale_ratio = max(crop_h / h, crop_w / w)
        if rescale_ratio > 1:
            new_h = max(int(h * rescale_ratio), crop_h)
            new_w = max(int(w * rescale_ratio), crop_w)
            fg = mmcv.imresize(fg, (new_w, new_h), interpolation='nearest')
            alpha = mmcv.imresize(
                alpha, (new_w, new_h), interpolation='nearest')
            trimap = mmcv.imresize(
                trimap, (new_w, new_h), interpolation='nearest')
            bg = mmcv.imresize(bg, (new_w, new_h), interpolation='bicubic')
            h, w = new_h, new_w

        # resize to 1/4 to ignore small unknown patches
        small_trimap = mmcv.imresize(
            trimap, (w // 4, h // 4), interpolation='nearest')
        # find unknown area in center 1/4 region
        margin_h, margin_w = crop_h // 2, crop_w // 2
        sample_area = small_trimap[margin_h // 4:(h - margin_h) // 4,
                                   margin_w // 4:(w - margin_w) // 4]
        unknown_xs, unknown_ys = np.where(sample_area == 128)
        unknown_num = len(unknown_xs)
        if unknown_num < 10:
            # too few unknown area in the center, crop from the whole image
            top = np.random.randint(0, h - crop_h + 1)
            left = np.random.randint(0, w - crop_w + 1)
        else:
            idx = np.random.randint(unknown_num)
            top = unknown_xs[idx] * 4
            left = unknown_ys[idx] * 4
        bottom = top + crop_h
        right = left + crop_w

        results['fg'] = fg[top:bottom, left:right]
        results['alpha'] = alpha[top:bottom, left:right]
        results['trimap'] = trimap[top:bottom, left:right]
        results['bg'] = bg[top:bottom, left:right]
        results['crop_bbox'] = (left, top, right, bottom)
        return results

    def __repr__(self):
        return self.__class__.__name__ + f'(crop_size={self.crop_size})'


@PIPELINES.register_module()
class CropAroundUnknown:
    """Crop around unknown area with a randomly selected scale.

    Randomly select the w and h from a list of (w, h).
    Required keys are the keys in argument `keys`, added or
    modified keys are "crop_bbox" and the keys in argument `keys`.
    This class assumes value of "alpha" ranges from 0 to 255.

    Args:
        keys (Sequence[str]): The images to be cropped. It must contain
            'alpha'. If unknown_source is set to 'trimap', then it must also
            contain 'trimap'.
        crop_sizes (list[int | tuple[int]]): List of (w, h) to be selected.
        unknown_source (str, optional): Unknown area to select from. It must be
            'alpha' or 'tirmap'. Default to 'alpha'.
        interpolations (str | list[str], optional): Interpolation method of
            mmcv.imresize. The interpolation operation will be applied when
            image size is smaller than the crop_size. If given as a list of
            str, it should have the same length as `keys`. Or if given as a
            str all the keys will be resized with the same method.
            Default to 'bilinear'.
    """

    def __init__(self,
                 keys,
                 crop_sizes,
                 unknown_source='alpha',
                 interpolations='bilinear'):
        if 'alpha' not in keys:
            raise ValueError(f'"alpha" must be in keys, but got {keys}')
        self.keys = keys

        if not isinstance(crop_sizes, list):
            raise TypeError(
                f'Crop sizes must be list, but got {type(crop_sizes)}.')
        self.crop_sizes = [_pair(crop_size) for crop_size in crop_sizes]
        if not mmcv.is_tuple_of(self.crop_sizes[0], int):
            raise TypeError('Elements of crop_sizes must be int or tuple of '
                            f'int, but got {type(self.crop_sizes[0][0])}.')

        if unknown_source not in ['alpha', 'trimap']:
            raise ValueError('unknown_source must be "alpha" or "trimap", '
                             f'but got {unknown_source}')
        if unknown_source not in keys:
            # it could only be trimap, since alpha is checked before
            raise ValueError(
                'if unknown_source is "trimap", it must also be set in keys')
        self.unknown_source = unknown_source

        if isinstance(interpolations, str):
            self.interpolations = [interpolations] * len(self.keys)
        elif mmcv.is_list_of(interpolations,
                             str) and len(interpolations) == len(self.keys):
            self.interpolations = interpolations
        else:
            raise TypeError(
                'interpolations must be a str or list of str with '
                f'the same length as keys, but got {interpolations}')

    def __call__(self, results):
        """Call function.

        Args:
            results (dict): A dict containing the necessary information and
                data for augmentation.

        Returns:
            dict: A dict containing the processed data and information.
        """
        h, w = results[self.keys[0]].shape[:2]

        rand_ind = np.random.randint(len(self.crop_sizes))
        crop_h, crop_w = self.crop_sizes[rand_ind]

        # Make sure h >= crop_h, w >= crop_w. If not, rescale imgs
        rescale_ratio = max(crop_h / h, crop_w / w)
        if rescale_ratio > 1:
            h = max(int(h * rescale_ratio), crop_h)
            w = max(int(w * rescale_ratio), crop_w)
            for key, interpolation in zip(self.keys, self.interpolations):
                results[key] = mmcv.imresize(
                    results[key], (w, h), interpolation=interpolation)

        # Select the cropping top-left point which is an unknown pixel
        if self.unknown_source == 'alpha':
            unknown = (results['alpha'] > 0) & (results['alpha'] < 255)
        else:
            unknown = results['trimap'] == 128
        top, left = random_choose_unknown(unknown.squeeze(), (crop_h, crop_w))

        bottom = top + crop_h
        right = left + crop_w

        for key in self.keys:
            results[key] = results[key][top:bottom, left:right]
        results['crop_bbox'] = (left, top, right, bottom)
        return results

    def __repr__(self):
        repr_str = self.__class__.__name__
        repr_str += (f'(keys={self.keys}, crop_sizes={self.crop_sizes}, '
                     f"unknown_source='{self.unknown_source}', "
                     f'interpolations={self.interpolations})')
        return repr_str


@PIPELINES.register_module()
class CropAroundFg:
    """Crop around the whole foreground in the segmentation mask.

    Required keys are "seg" and the keys in argument `keys`.
    Meanwhile, "seg" must be in argument `keys`. Added or modified keys are
    "crop_bbox" and the keys in argument `keys`.

    Args:
        keys (Sequence[str]): The images to be cropped. It must contain
            'seg'.
        bd_ratio_range (tuple, optional): The range of the boundary (bd) ratio
            to select from. The boundary ratio is the ratio of the boundary to
            the minimal bbox that contains the whole foreground given by
            segmentation. Default to (0.1, 0.4).
        test_mode (bool): Whether use test mode. In test mode, the tight crop
            area of foreground will be extended to the a square.
            Default to False.
    """

    def __init__(self, keys, bd_ratio_range=(0.1, 0.4), test_mode=False):
        if 'seg' not in keys:
            raise ValueError(f'"seg" must be in keys, but got {keys}')
        if (not mmcv.is_tuple_of(bd_ratio_range, float)
                or len(bd_ratio_range) != 2):
            raise TypeError('bd_ratio_range must be a tuple of 2 int, but got '
                            f'{bd_ratio_range}')
        self.keys = keys
        self.bd_ratio_range = bd_ratio_range
        self.test_mode = test_mode

    def __call__(self, results):
        """Call function.

        Args:
            results (dict): A dict containing the necessary information and
                data for augmentation.

        Returns:
            dict: A dict containing the processed data and information.
        """
        seg = results['seg']
        height, width = seg.shape[:2]

        # get foreground bbox
        fg_coor = np.array(np.where(seg))
        top, left = np.amin(fg_coor, axis=1)
        bottom, right = np.amax(fg_coor, axis=1)

        # enlarge bbox
        long_side = np.maximum(bottom - top, right - left)
        if self.test_mode:
            bottom = top + long_side
            right = left + long_side
        boundary_ratio = np.random.uniform(*self.bd_ratio_range)
        boundary = int(np.round(boundary_ratio * long_side))
        # NOTE: Different from the original repo, we keep track of the four
        # corners of the bbox (left, top, right, bottom) while the original
        # repo use (top, left, height, width) to represent bbox. This may
        # introduce an difference of 1 pixel.
        top = max(top - boundary, 0)
        left = max(left - boundary, 0)
        bottom = min(bottom + boundary, height)
        right = min(right + boundary, width)

        for key in self.keys:
            results[key] = results[key][top:bottom, left:right]
        results['crop_bbox'] = (left, top, right, bottom)
        return results


@PIPELINES.register_module()
class ModCrop:
    """Mod crop gt images, used during testing.

    Required keys are "scale" and "gt",
    added or modified keys are "gt".
    """

    def __call__(self, results):
        """Call function.

        Args:
            results (dict): A dict containing the necessary information and
                data for augmentation.

        Returns:
            dict: A dict containing the processed data and information.
        """
        img = results['gt'].copy()
        scale = results['scale']
        if img.ndim in [2, 3]:
            h, w = img.shape[0], img.shape[1]
            h_remainder, w_remainder = h % scale, w % scale
            img = img[:h - h_remainder, :w - w_remainder, ...]
        else:
            raise ValueError(f'Wrong img ndim: {img.ndim}.')
        results['gt'] = img
        return results


@PIPELINES.register_module()
class CropLike:
    """Crop/pad the image in the target_key according to the size of image
        in the reference_key .

    Args:
        target_key (str): The key needs to be cropped.
        reference_key (str | None): The reference key, need its size.
            Default: None.
    """

    def __init__(self, target_key, reference_key=None):

        assert reference_key and target_key
        self.target_key = target_key
        self.reference_key = reference_key

    def __call__(self, results):
        """Call function.

        Args:
            results (dict): A dict containing the necessary information and
                data for augmentation.
                Require self.target_key and self.reference_key.

        Returns:
            dict: A dict containing the processed data and information.
                Modify self.target_key.
        """
        size = results[self.reference_key].shape
        old_image = results[self.target_key]
        old_size = old_image.shape
        h, w = old_size[:2]
        new_size = size[:2] + old_size[2:]
        h_cover, w_cover = min(h, size[0]), min(w, size[1])

        format_image = np.zeros(new_size, dtype=old_image.dtype)
        format_image[:h_cover, :w_cover] = old_image[:h_cover, :w_cover]
        results[self.target_key] = format_image

        return results

    def __repr__(self):
        return (self.__class__.__name__ + f' target_key={self.target_key}, ' +
                f'reference_key={self.reference_key}')<|MERGE_RESOLUTION|>--- conflicted
+++ resolved
@@ -1,10 +1,6 @@
-<<<<<<< HEAD
 import math
 import random
 
-=======
-# Copyright (c) OpenMMLab. All rights reserved.
->>>>>>> 09104fdb
 import mmcv
 import numpy as np
 from torch.nn.modules.utils import _pair
@@ -118,7 +114,6 @@
 
 
 @PIPELINES.register_module()
-<<<<<<< HEAD
 class RandomResizedCrop(object):
     """Crop data to random size and aspect ratio.
 
@@ -238,46 +233,6 @@
                      f'scale={self.scale}, ratio={self.ratio}, '
                      f'interpolation={self.interpolation})')
         return repr_str
-=======
-class CropSequence(Crop):
-    """Crop a sequence to specific size for training.
-
-    The main difference to 'Crop' is that the region to be cropped is the same
-    for every images in the sequence.
-
-    Args:
-        keys (Sequence[str]): The images to be cropped.
-        crop_size (Tuple[int]): Target spatial size (h, w).
-        random_crop (bool): If set to True, it will random crop
-            image. Otherwise, it will work as center crop.
-    """
-
-    def _crop(self, data):
-        if not isinstance(data, list):
-            raise TypeError(f'Input must be a list, but got {type(data)}.')
-
-        # determine crop location. Must be the same for all images
-        data_h, data_w = data[0].shape[:2]
-        crop_h, crop_w = self.crop_size
-        crop_h = min(data_h, crop_h)
-        crop_w = min(data_w, crop_w)
-
-        if self.random_crop:
-            x_offset = np.random.randint(0, data_w - crop_w + 1)
-            y_offset = np.random.randint(0, data_h - crop_h + 1)
-        else:
-            x_offset = max(0, (data_w - crop_w)) // 2
-            y_offset = max(0, (data_h - crop_h)) // 2
-        crop_bbox = [x_offset, y_offset, crop_w, crop_h]
-
-        data_list = []
-        for item in data:
-            item = item[y_offset:y_offset + crop_h, x_offset:x_offset + crop_w,
-                        ...]
-            data_list.append(item)
-
-        return data_list, crop_bbox
->>>>>>> 09104fdb
 
 
 @PIPELINES.register_module()
