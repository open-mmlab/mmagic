Collections:
- Metadata:
    Architecture:
    - TDAN
  Name: TDAN
  Paper:
  - https://arxiv.org/abs/1812.02898
  README: configs/restorers/tdan/README.md
Models:
- Config: configs/restorers/tdan/tdan_vimeo90k_bix4_ft_lr5e-5_400k.py
  In Collection: TDAN
  Metadata:
    Training Data: VIMEO90K
<<<<<<< HEAD
  Name: tdan_vimeo90k_bix4
=======
  Name: restorers--tdan--tdan_vimeo90k_bix4_ft_lr5e-5_400k
>>>>>>> d19d3898
  Results:
  - Dataset: VIMEO90K
    Metrics:
      SPMCS-30 (BDx4):
        PSNR: 29.69
        SSIM: 0.842
      SPMCS-30 (BIx4):
        PSNR: 30.42
        SSIM: 0.856
      Vid4 (BDx4):
        PSNR: 25.93
        SSIM: 0.772
      Vid4 (BIx4):
        PSNR: 26.49
        SSIM: 0.792
    Task: restorers
  Weights: https://download.openmmlab.com/mmediting/restorers/tdan/tdan_vimeo90k_bix4_20210528-739979d9.pth
- Config: configs/restorers/tdan/tdan_vimeo90k_bdx4_ft_lr5e-5_800k.py
  In Collection: TDAN
  Metadata:
    Training Data: VIMEO90K
<<<<<<< HEAD
  Name: tdan_vimeo90k_bdx4
=======
  Name: restorers--tdan--tdan_vimeo90k_bdx4_ft_lr5e-5_800k
>>>>>>> d19d3898
  Results:
  - Dataset: VIMEO90K
    Metrics:
      SPMCS-30 (BDx4):
        PSNR: 30.77
        SSIM: 0.868
      SPMCS-30 (BIx4):
        PSNR: 29.56
        SSIM: 0.851
      Vid4 (BDx4):
        PSNR: 26.87
        SSIM: 0.815
      Vid4 (BIx4):
        PSNR: 25.8
        SSIM: 0.784
    Task: restorers
  Weights: https://download.openmmlab.com/mmediting/restorers/tdan/tdan_vimeo90k_bdx4_20210528-c53ab844.pth<|MERGE_RESOLUTION|>--- conflicted
+++ resolved
@@ -11,11 +11,7 @@
   In Collection: TDAN
   Metadata:
     Training Data: VIMEO90K
-<<<<<<< HEAD
   Name: tdan_vimeo90k_bix4
-=======
-  Name: restorers--tdan--tdan_vimeo90k_bix4_ft_lr5e-5_400k
->>>>>>> d19d3898
   Results:
   - Dataset: VIMEO90K
     Metrics:
@@ -37,11 +33,7 @@
   In Collection: TDAN
   Metadata:
     Training Data: VIMEO90K
-<<<<<<< HEAD
   Name: tdan_vimeo90k_bdx4
-=======
-  Name: restorers--tdan--tdan_vimeo90k_bdx4_ft_lr5e-5_800k
->>>>>>> d19d3898
   Results:
   - Dataset: VIMEO90K
     Metrics:
