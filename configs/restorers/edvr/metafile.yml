--- conflicted
+++ resolved
@@ -31,8 +31,33 @@
       REDS4:
         PSNR: 30.4194
         SSIM: 0.8684
-<<<<<<< HEAD
-    Task: restorers
+    Task: Restorers
+  Weights: https://download.openmmlab.com/mmediting/restorers/edvr/edvrm_x4_8x4_600k_reds_20210625-e29b71b5.pth
+- Config: configs/restorers/edvr/edvrm_wotsa_x4_g8_600k_reds.py
+  In Collection: EDVR
+  Metadata:
+    Training Data: REDS
+  Name: edvrm_wotsa
+  Results:
+  - Dataset: REDS
+    Metrics:
+      REDS4:
+        PSNR: 30.343
+        SSIM: 0.8664
+    Task: Restorers
+  Weights: https://download.openmmlab.com/mmediting/restorers/edvr/edvrm_wotsa_x4_8x4_600k_reds_20200522-0570e567.pth
+- Config: configs/restorers/edvr/edvrm_x4_g8_600k_reds.py
+  In Collection: EDVR
+  Metadata:
+    Training Data: REDS
+  Name: edvrm_x4
+  Results:
+  - Dataset: REDS
+    Metrics:
+      REDS4:
+        PSNR: 30.4194
+        SSIM: 0.8684
+    Task: Restorers
   Weights: https://download.openmmlab.com/mmediting/restorers/edvr/edvrm_x4_8x4_600k_reds_20210625-e29b71b5.pth
 - Config: configs/restorers/edvr/edvrl_wotsa_c128b40_8x8_lr2e-4_600k_reds4.py
   In Collection: EDVR
@@ -45,7 +70,7 @@
       REDS4:
         PSNR: 31.001
         SSIM: 0.8784
-    Task: restorers
+    Task: Restorers
   Weights: https://download.openmmlab.com/mmediting/restorers/edvr/edvrl_wotsa_c128b40_8x8_lr2e-4_600k_reds4_20211228-d895a769.pth
 - Config: configs/restorers/edvr/edvrl_c128b40_8x8_lr2e-4_600k_reds4.py
   In Collection: EDVR
@@ -58,9 +83,5 @@
       REDS4:
         PSNR: 31.0467
         SSIM: 0.8793
-    Task: restorers
-  Weights: https://download.openmmlab.com/mmediting/restorers/edvr/edvrl_c128b40_8x8_lr2e-4_600k_reds4_20220104-4509865f.pth
-=======
     Task: Restorers
-  Weights: https://download.openmmlab.com/mmediting/restorers/edvr/edvrm_x4_8x4_600k_reds_20210625-e29b71b5.pth
->>>>>>> 933220ad
+  Weights: https://download.openmmlab.com/mmediting/restorers/edvr/edvrl_c128b40_8x8_lr2e-4_600k_reds4_20220104-4509865f.pth