--- conflicted
+++ resolved
@@ -21,11 +21,7 @@
 
 <br/>
 
-<<<<<<< HEAD
-在 RGB 通道上评估。
-=======
-在 Y 通道上评估.
->>>>>>> 8043791c
+在 Y 通道上进行评估.
 我们使用 `PSNR` 和 `SSIM` 作为指标。
 学习率调整策略是等间隔调整策略。
 
