Collections:
- Metadata:
    Architecture:
    - BigGAN
  Name: BigGAN
  Paper:
  - https://openreview.net/forum?id=B1xsqj09Fm
  README: configs/biggan/README.md
Models:
- Config: configs/biggan/biggan_2xb25-500kiters_cifar10-32x32.py
  In Collection: BigGAN
  Metadata:
    Training Data: Others
  Name: biggan_2xb25-500kiters_cifar10-32x32
  Results:
  - Dataset: Others
    Metrics: {}
    Task: Biggan
  Weights: https://download.openmmlab.com/mmgen/biggan/biggan_cifar10_32x32_b25x2_500k_20210728_110906-08b61a44.pth
- Config: configs/biggan/biggan_ajbrock-sn_8xb32-1500kiters_imagenet1k-128x128.py
  In Collection: BigGAN
  Metadata:
    Training Data: Others
  Name: biggan_ajbrock-sn_8xb32-1500kiters_imagenet1k-128x128
  Results:
  - Dataset: Others
    Metrics: {}
    Task: Biggan
  Weights: https://download.openmmlab.com/mmgen/biggan/biggan_imagenet1k_128x128_b32x8_best_fid_iter_1232000_20211111_122548-5315b13d.pth
- Config: configs/biggan/biggan_ajbrock-sn_8xb32-1500kiters_imagenet1k-128x128.py
  In Collection: BigGAN
  Metadata:
    Training Data: Others
  Name: biggan_ajbrock-sn_8xb32-1500kiters_imagenet1k-128x128
  Results:
  - Dataset: Others
    Metrics: {}
    Task: Biggan
  Weights: https://download.openmmlab.com/mmgen/biggan/biggan_imagenet1k_128x128_b32x8_best_is_iter_1328000_20211111_122911-28c688bc.pth
- Config: configs/biggan/biggan_cvt-BigGAN-PyTorch-rgb_imagenet1k-128x128.py
  In Collection: BigGAN
  Metadata:
    Training Data: Others
  Name: biggan_cvt-BigGAN-PyTorch-rgb_imagenet1k-128x128
  Results:
  - Dataset: Others
    Metrics:
      FID: 10.1414
      IS: 96.728
    Task: Biggan
  Weights: https://download.openmmlab.com/mmgen/biggan/biggan_imagenet1k_128x128_cvt_BigGAN-PyTorch_rgb_20210730_125223-3e353fef.pth
<<<<<<< HEAD
- Config: configs/biggan/biggan_torch-sn_8xb32-1500kiters_imagenet1k-128x128.py
  In Collection: BigGAN
  Metadata:
    Training Data: Others
  Name: biggan_torch-sn_8xb32-1500kiters_imagenet1k-128x128
  Results:
  - Dataset: Others
    Metrics: {}
    Task: Biggan
  Weights: ''
- Config: https://github.com/open-mmlab/mmediting/blob/master/configs/biggan/biggan-deep_cvt-hugging-face-rgb_imagenet1k-128x128.py
=======
- Config: configs/biggan/biggan-deep_cvt-hugging-face-rgb_imagenet1k-128x128.py
>>>>>>> 96b94189
  In Collection: BigGAN
  Metadata:
    Training Data: Others
  Name: biggan-deep_cvt-hugging-face-rgb_imagenet1k-128x128
  Results:
  - Dataset: Others
    Metrics:
      FID: 5.9471
      IS: 107.161
    Task: Biggan
  Weights: https://download.openmmlab.com/mmgen/biggan/biggan-deep_imagenet1k_128x128_cvt_hugging-face_rgb_20210728_111659-099e96f9.pth
- Config: configs/biggan/biggan-deep_cvt-hugging-face_rgb_imagenet1k-256x256.py
  In Collection: BigGAN
  Metadata:
    Training Data: Others
  Name: biggan-deep_cvt-hugging-face_rgb_imagenet1k-256x256
  Results:
  - Dataset: Others
    Metrics:
      FID: 11.3151
      IS: 135.107
    Task: Biggan
  Weights: https://download.openmmlab.com/mmgen/biggan/biggan-deep_imagenet1k_256x256_cvt_hugging-face_rgb_20210728_111735-28651569.pth
- Config: https://github.com/open-mmlab/mmediting/blob/1.x/configs/biggan/biggan-deep_cvt-hugging-face_rgb_imagenet1k-512x512.py
  In Collection: BigGAN
  Metadata:
    Training Data: Others
  Name: biggan-deep_cvt-hugging-face_rgb_imagenet1k-512x512
  Results:
  - Dataset: Others
    Metrics:
      FID: 16.8728
      IS: 124.368
    Task: Biggan
  Weights: https://download.openmmlab.com/mmgen/biggan/biggan-deep_imagenet1k_512x512_cvt_hugging-face_rgb_20210728_112346-a42585f2.pth<|MERGE_RESOLUTION|>--- conflicted
+++ resolved
@@ -49,21 +49,7 @@
       IS: 96.728
     Task: Biggan
   Weights: https://download.openmmlab.com/mmgen/biggan/biggan_imagenet1k_128x128_cvt_BigGAN-PyTorch_rgb_20210730_125223-3e353fef.pth
-<<<<<<< HEAD
-- Config: configs/biggan/biggan_torch-sn_8xb32-1500kiters_imagenet1k-128x128.py
-  In Collection: BigGAN
-  Metadata:
-    Training Data: Others
-  Name: biggan_torch-sn_8xb32-1500kiters_imagenet1k-128x128
-  Results:
-  - Dataset: Others
-    Metrics: {}
-    Task: Biggan
-  Weights: ''
-- Config: https://github.com/open-mmlab/mmediting/blob/master/configs/biggan/biggan-deep_cvt-hugging-face-rgb_imagenet1k-128x128.py
-=======
 - Config: configs/biggan/biggan-deep_cvt-hugging-face-rgb_imagenet1k-128x128.py
->>>>>>> 96b94189
   In Collection: BigGAN
   Metadata:
     Training Data: Others
