--- conflicted
+++ resolved
@@ -51,22 +51,14 @@
 
 Evaluation results and download links are provided below.
 
-<<<<<<< HEAD
-|         Models          |  Dataset   |   FID   |   IS    |                    Config                     |                    Download                     |                    Original Download link                     |
-| :---------------------: | :--------: | :-----: | :-----: | :-------------------------------------------: | :---------------------------------------------: | :-----------------------------------------------------------: |
-|     BigGAN 128x128      | ImageNet1k | 10.1414 | 96.728  | [config](https://github.com/open-mmlab/mmediting/blob/master/configs/biggan/biggan_cvt-BigGAN-PyTorch-rgb_imagenet1k-128x128.py) | [model](https://download.openmmlab.com/mmgen/biggan/biggan_imagenet1k_128x128_cvt_BigGAN-PyTorch_rgb_20210730_125223-3e353fef.pth) | [link](https://drive.google.com/open?id=1nAle7FCVFZdix2--ks0r5JBkFnKw8ctW) |
-| BigGAN torch-sn 128x128 | ImageNet1k |    -    |    -    | [config](/configs/biggan/biggan_torch-sn_8xb32-1500kiters_imagenet1k-128x128.py) |                        -                        |                               -                               |
-|   BigGAN-Deep 128x128   | ImageNet1k | 5.9471  | 107.161 | [config](https://github.com/open-mmlab/mmediting/blob/master/configs/biggan/biggan-deep_cvt-hugging-face-rgb_imagenet1k-128x128.py) | [model](https://download.openmmlab.com/mmgen/biggan/biggan-deep_imagenet1k_128x128_cvt_hugging-face_rgb_20210728_111659-099e96f9.pth) | [link](https://s3.amazonaws.com/models.huggingface.co/biggan/biggan-deep-128-pytorch_model.bin) |
-|   BigGAN-Deep 256x256   | ImageNet1k | 11.3151 | 135.107 | [config](https://github.com/open-mmlab/mmediting/blob/master/configs/biggan/biggan-deep_cvt-hugging-face_rgb_imagenet1k-256x256.py) | [model](https://download.openmmlab.com/mmgen/biggan/biggan-deep_imagenet1k_256x256_cvt_hugging-face_rgb_20210728_111735-28651569.pth) | [link](https://s3.amazonaws.com/models.huggingface.co/biggan/biggan-deep-256-pytorch_model.bin) |
-|   BigGAN-Deep 512x512   | ImageNet1k | 16.8728 | 124.368 | [config](https://github.com/open-mmlab/mmediting/blob/master/configs/biggan/biggan-deep_cvt-hugging-face_rgb_imagenet1k-512x512.py) | [model](https://download.openmmlab.com/mmgen/biggan/biggan-deep_imagenet1k_512x512_cvt_hugging-face_rgb_20210728_112346-a42585f2.pth) | [link](https://s3.amazonaws.com/models.huggingface.co/biggan/biggan-deep-512-pytorch_model.bin) |
-=======
+
 |       Models        |  Dataset   |   FID   |   IS    |                     Config                     |                     Download                     |                     Original Download link                      |
 | :-----------------: | :--------: | :-----: | :-----: | :--------------------------------------------: | :----------------------------------------------: | :-------------------------------------------------------------: |
 |   BigGAN 128x128    | ImageNet1k | 10.1414 | 96.728  | [config](/configs/biggan/biggan_cvt-BigGAN-PyTorch-rgb_imagenet1k-128x128.py) | [model](https://download.openmmlab.com/mmgen/biggan/biggan_imagenet1k_128x128_cvt_BigGAN-PyTorch_rgb_20210730_125223-3e353fef.pth) | [link](https://drive.google.com/open?id=1nAle7FCVFZdix2--ks0r5JBkFnKw8ctW) |
 | BigGAN-Deep 128x128 | ImageNet1k | 5.9471  | 107.161 | [config](/configs/biggan/biggan-deep_cvt-hugging-face-rgb_imagenet1k-128x128.py) | [model](https://download.openmmlab.com/mmgen/biggan/biggan-deep_imagenet1k_128x128_cvt_hugging-face_rgb_20210728_111659-099e96f9.pth) | [link](https://s3.amazonaws.com/models.huggingface.co/biggan/biggan-deep-128-pytorch_model.bin) |
 | BigGAN-Deep 256x256 | ImageNet1k | 11.3151 | 135.107 | [config](/configs/biggan/biggan-deep_cvt-hugging-face_rgb_imagenet1k-256x256.py) | [model](https://download.openmmlab.com/mmgen/biggan/biggan-deep_imagenet1k_256x256_cvt_hugging-face_rgb_20210728_111735-28651569.pth) | [link](https://s3.amazonaws.com/models.huggingface.co/biggan/biggan-deep-256-pytorch_model.bin) |
-| BigGAN-Deep 512x512 | ImageNet1k | 16.8728 | 124.368 | [config](https://github.com/open-mmlab/mmediting/blob/1.x/configs/biggan/biggan-deep_cvt-hugging-face_rgb_imagenet1k-512x512.py) | [model](https://download.openmmlab.com/mmgen/biggan/biggan-deep_imagenet1k_512x512_cvt_hugging-face_rgb_20210728_112346-a42585f2.pth) | [link](https://s3.amazonaws.com/models.huggingface.co/biggan/biggan-deep-512-pytorch_model.bin) |
->>>>>>> 96b94189
+| BigGAN-Deep 512x512 | ImageNet1k | 16.8728 | 124.368 | [config](/configs/biggan/biggan-deep_cvt-hugging-face_rgb_imagenet1k-512x512.py) | [model](https://download.openmmlab.com/mmgen/biggan/biggan-deep_imagenet1k_512x512_cvt_hugging-face_rgb_20210728_112346-a42585f2.pth) | [link](https://s3.amazonaws.com/models.huggingface.co/biggan/biggan-deep-512-pytorch_model.bin) |
+
 
 Sampling results are shown below.
 
