--- conflicted
+++ resolved
@@ -1,21 +1,13 @@
-<<<<<<< HEAD
 name: "💬 Reimplementation Questions"
 description: "Ask about questions during model reimplementation"
-=======
-name: 💬 Reimplementation Questions
-description: Ask about questions during model reimplementation
->>>>>>> 1cf014f8
+
 
 body:
   - type: markdown
     attributes:
     value: |
-<<<<<<< HEAD
       If you have already identified the reason, we strongly appreciate you creating a new PR to fix it [here](https://github.com/open-mmlab/mmediting/pulls)!
 
-=======
-        If you have already identified the reason, we strongly appreciate you creating a new PR to fix it [here](https://github.com/open-mmlab/mmediting/pulls)!
->>>>>>> 1cf014f8
   - type: checkboxes
     attributes:
       label: Prerequisite
