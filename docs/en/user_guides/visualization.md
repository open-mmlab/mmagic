--- conflicted
+++ resolved
@@ -1,6 +1,3 @@
-<<<<<<< HEAD
-# visualization
-=======
 # Visualization
 
 Using `visualizer` in config file can save visual results when training or testing. You can follow [MMEngine Documents](https://github.com/open-mmlab/mmengine/blob/main/docs/en/tutorials/visualization.md) to learn the usage of visualization.
@@ -39,5 +36,4 @@
 custom_hooks = [dict(type='BasicVisualizationHook', interval=1)] # Config of visualization hook
 ```
 
-You can start TensorBoard server and see visual results by visiting TensorBoard in the browser.
->>>>>>> 954c2763
+You can start TensorBoard server and see visual results by visiting TensorBoard in the browser.