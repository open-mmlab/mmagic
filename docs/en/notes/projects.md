--- conflicted
+++ resolved
@@ -1,6 +1,3 @@
-<<<<<<< HEAD
-# projects
-=======
 # Projects based on MMEditing
 
 There are many projects built upon MMEditing.
@@ -30,5 +27,4 @@
 They reveal the potential of what MMEditing can do. We list several of them as below.
 
 - [PowerVQE](https://github.com/ryanxingql/powervqe): Open framework for quality enhancement of compressed videos based on PyTorch and MMEditing.
-- [VR-Baseline](https://github.com/linjing7/VR-Baseline): Video Restoration Toolbox.
->>>>>>> 954c2763
+- [VR-Baseline](https://github.com/linjing7/VR-Baseline): Video Restoration Toolbox.