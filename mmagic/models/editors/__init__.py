# Copyright (c) OpenMMLab. All rights reserved.
from .aotgan import AOTBlockNeck, AOTEncoderDecoder, AOTInpaintor
from .arcface import IDLossModel
from .basicvsr import BasicVSR, BasicVSRNet
from .basicvsr_plusplus_net import BasicVSRPlusPlusNet
from .biggan import BigGAN
from .cain import CAIN, CAINNet
from .controlnet import ControlStableDiffusion
from .cyclegan import CycleGAN
from .dcgan import DCGAN
from .ddpm import DenoisingUnet
from .deblurganv2 import (DeblurGanV2, DeblurGanV2Discriminator,
                          DeblurGanV2Generator)
from .deepfillv1 import (ContextualAttentionModule, ContextualAttentionNeck,
                         DeepFillDecoder, DeepFillEncoder, DeepFillRefiner,
                         DeepFillv1Discriminators, DeepFillv1Inpaintor)
from .deepfillv2 import DeepFillEncoderDecoder
from .dic import (DIC, DICNet, FeedbackBlock, FeedbackBlockCustom,
                  FeedbackBlockHeatmapAttention, LightCNN, MaxFeature)
from .dim import DIM
from .disco_diffusion import ClipWrapper, DiscoDiffusion
from .dreambooth import DreamBooth
from .edsr import EDSRNet
from .edvr import EDVR, EDVRNet
from .eg3d import EG3D
from .esrgan import ESRGAN, RRDBNet
from .fba import FBADecoder, FBAResnetDilated
from .flavr import FLAVR, FLAVRNet
from .gca import GCA
from .ggan import GGAN
from .glean import GLEANStyleGANv2
from .global_local import (GLDecoder, GLDilationNeck, GLEncoder,
                           GLEncoderDecoder)
from .guided_diffusion import AblatedDiffusionModel
from .iconvsr import IconVSRNet
from .indexnet import (DepthwiseIndexBlock, HolisticIndexBlock,
                       IndexedUpsample, IndexNet, IndexNetDecoder,
                       IndexNetEncoder)
from .inst_colorization import InstColorization
from .liif import LIIF, MLPRefiner
from .lsgan import LSGAN
from .mspie import MSPIEStyleGAN2, PESinGAN
from .nafnet import NAFBaseline, NAFBaselineLocal, NAFNet, NAFNetLocal
from .pconv import (MaskConvModule, PartialConv2d, PConvDecoder, PConvEncoder,
                    PConvEncoderDecoder, PConvInpaintor)
from .pggan import ProgressiveGrowingGAN
from .pix2pix import Pix2Pix
from .plain import PlainDecoder, PlainRefiner
from .rdn import RDNNet
from .real_basicvsr import RealBasicVSR, RealBasicVSRNet
from .real_esrgan import RealESRGAN, UNetDiscriminatorWithSpectralNorm
from .restormer import Restormer
from .sagan import SAGAN
from .singan import SinGAN
from .srcnn import SRCNNNet
from .srgan import SRGAN, ModifiedVGG, MSRResNet
from .stable_diffusion import StableDiffusion, StableDiffusionInpaint
from .stylegan1 import StyleGAN1
from .stylegan2 import StyleGAN2
from .stylegan3 import StyleGAN3, StyleGAN3Generator
from .swinir import SwinIRNet
from .tdan import TDAN, TDANNet
from .textual_inversion import TextualInversion
from .tof import TOFlowVFINet, TOFlowVSRNet, ToFResBlock
from .ttsr import LTE, TTSR, SearchTransformer, TTSRDiscriminator, TTSRNet
from .vico import ViCo
from .wgan_gp import WGANGP

__all__ = [
    'AOTEncoderDecoder', 'AOTBlockNeck', 'AOTInpaintor',
    'ContextualAttentionNeck', 'ContextualAttentionModule', 'CAIN', 'CAINNet',
    'DIM', 'DIC', 'DICNet', 'LightCNN', 'FeedbackBlock',
    'FeedbackBlockHeatmapAttention', 'FeedbackBlockCustom', 'MaxFeature',
    'FLAVR', 'FLAVRNet', 'ToFResBlock', 'TOFlowVFINet', 'TOFlowVSRNet',
    'DeepFillEncoder', 'DeepFillEncoderDecoder', 'DeepFillDecoder',
    'DeepFillRefiner', 'DeepFillv1Inpaintor', 'DeepFillv1Discriminators',
    'EDSRNet', 'ESRGAN', 'DepthwiseIndexBlock', 'HolisticIndexBlock',
    'IndexNet', 'IndexNetEncoder', 'IndexedUpsample', 'IndexNetDecoder', 'GCA',
    'GLEncoderDecoder', 'GLEncoder', 'GLDecoder', 'GLDilationNeck',
    'PartialConv2d', 'PConvEncoderDecoder', 'PConvEncoder', 'PConvDecoder',
    'PConvInpaintor', 'MaskConvModule', 'RRDBNet', 'SRCNNNet', 'RRDBNet',
    'RealESRGAN', 'UNetDiscriminatorWithSpectralNorm', 'EDVR', 'EDVRNet',
    'TDAN', 'TDANNet', 'BasicVSR', 'BasicVSRNet', 'BasicVSRPlusPlusNet',
    'IconVSRNet', 'RealBasicVSR', 'RealBasicVSRNet', 'SRGAN', 'MaxFeature',
    'ModifiedVGG', 'MSRResNet', 'RDNNet', 'LTE', 'TTSR', 'TTSRNet',
    'TTSRDiscriminator', 'TTSRNet', 'SearchTransformer', 'GLEANStyleGANv2',
    'LIIF', 'MLPRefiner', 'PlainRefiner', 'PlainDecoder', 'FBAResnetDilated',
    'FBADecoder', 'WGANGP', 'CycleGAN', 'SAGAN', 'LSGAN', 'GGAN', 'Pix2Pix',
    'StyleGAN1', 'StyleGAN2', 'StyleGAN3', 'BigGAN', 'DCGAN',
    'ProgressiveGrowingGAN', 'SinGAN', 'AblatedDiffusionModel',
    'DiscoDiffusion', 'IDLossModel', 'PESinGAN', 'MSPIEStyleGAN2',
    'StyleGAN3Generator', 'InstColorization', 'NAFBaseline',
    'NAFBaselineLocal', 'NAFNet', 'NAFNetLocal', 'DenoisingUnet',
    'ClipWrapper', 'EG3D', 'Restormer', 'SwinIRNet', 'StableDiffusion',
<<<<<<< HEAD
    'ControlStableDiffusion', 'DreamBooth', 'ViCo', 'TextualInversion'
=======
    'ControlStableDiffusion', 'DreamBooth', 'TextualInversion', 'DeblurGanV2',
    'DeblurGanV2Generator', 'DeblurGanV2Discriminator',
    'StableDiffusionInpaint'
>>>>>>> e7a4f091
]<|MERGE_RESOLUTION|>--- conflicted
+++ resolved
@@ -92,11 +92,7 @@
     'StyleGAN3Generator', 'InstColorization', 'NAFBaseline',
     'NAFBaselineLocal', 'NAFNet', 'NAFNetLocal', 'DenoisingUnet',
     'ClipWrapper', 'EG3D', 'Restormer', 'SwinIRNet', 'StableDiffusion',
-<<<<<<< HEAD
-    'ControlStableDiffusion', 'DreamBooth', 'ViCo', 'TextualInversion'
-=======
     'ControlStableDiffusion', 'DreamBooth', 'TextualInversion', 'DeblurGanV2',
     'DeblurGanV2Generator', 'DeblurGanV2Discriminator',
-    'StableDiffusionInpaint'
->>>>>>> e7a4f091
+    'StableDiffusionInpaint', 'ViCo'
 ]