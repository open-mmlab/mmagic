--- conflicted
+++ resolved
@@ -96,10 +96,7 @@
     'ClipWrapper', 'EG3D', 'Restormer', 'SwinIRNet', 'StableDiffusion',
     'ControlStableDiffusion', 'DreamBooth', 'TextualInversion', 'DeblurGanV2',
     'DeblurGanV2Generator', 'DeblurGanV2Discriminator',
-<<<<<<< HEAD
-    'StableDiffusionInpaint', 'ViCo',  'AnimateDiff', 'UNet3DConditionMotionModel'
-  
-=======
-    'StableDiffusionInpaint', 'ViCo', 'FastComposer'
->>>>>>> c4fe4951
+    'StableDiffusionInpaint', 'ViCo', 'FastComposer',
+    'AnimateDiff', 'UNet3DConditionMotionModel'
+
 ]