# Copyright (c) OpenMMLab. All rights reserved.
from .aotgan import AOTBlockNeck, AOTEncoderDecoder, AOTInpaintor
from .arcface import IDLossModel
from .basicvsr import BasicVSR, BasicVSRNet
from .basicvsr_plusplus_net import BasicVSRPlusPlusNet
from .biggan import BigGAN
from .cain import CAIN, CAINNet
from .controlnet import ControlStableDiffusion
from .cyclegan import CycleGAN
from .dcgan import DCGAN
from .ddpm import DenoisingUnet
from .deepfillv1 import (ContextualAttentionModule, ContextualAttentionNeck,
                         DeepFillDecoder, DeepFillEncoder, DeepFillRefiner,
                         DeepFillv1Discriminators, DeepFillv1Inpaintor)
from .deepfillv2 import DeepFillEncoderDecoder
from .dic import (DIC, DICNet, FeedbackBlock, FeedbackBlockCustom,
                  FeedbackBlockHeatmapAttention, LightCNN, MaxFeature)
from .dim import DIM
from .disco_diffusion import ClipWrapper, DiscoDiffusion
from .dreambooth import DreamBooth
from .edsr import EDSRNet
from .edvr import EDVR, EDVRNet
from .eg3d import EG3D
from .esrgan import ESRGAN, RRDBNet
from .fba import FBADecoder, FBAResnetDilated
from .flavr import FLAVR, FLAVRNet
from .gca import GCA
from .ggan import GGAN
from .glean import GLEANStyleGANv2
from .global_local import (GLDecoder, GLDilationNeck, GLEncoder,
                           GLEncoderDecoder)
from .guided_diffusion import AblatedDiffusionModel
from .iconvsr import IconVSRNet
from .indexnet import (DepthwiseIndexBlock, HolisticIndexBlock,
                       IndexedUpsample, IndexNet, IndexNetDecoder,
                       IndexNetEncoder)
from .inst_colorization import InstColorization
from .liif import LIIF, MLPRefiner
from .lsgan import LSGAN
from .mspie import MSPIEStyleGAN2, PESinGAN
from .nafnet import NAFBaseline, NAFBaselineLocal, NAFNet, NAFNetLocal
from .pconv import (MaskConvModule, PartialConv2d, PConvDecoder, PConvEncoder,
                    PConvEncoderDecoder, PConvInpaintor)
from .pggan import ProgressiveGrowingGAN
from .pix2pix import Pix2Pix
from .plain import PlainDecoder, PlainRefiner
from .rdn import RDNNet
from .real_basicvsr import RealBasicVSR, RealBasicVSRNet
from .real_esrgan import RealESRGAN, UNetDiscriminatorWithSpectralNorm
from .restormer import Restormer
from .sagan import SAGAN
from .singan import SinGAN
from .srcnn import SRCNNNet
from .srgan import SRGAN, ModifiedVGG, MSRResNet
from .stable_diffusion import StableDiffusion
from .stylegan1 import StyleGAN1
from .stylegan2 import StyleGAN2
from .stylegan3 import StyleGAN3, StyleGAN3Generator
from .swinir import SwinIRNet
from .tdan import TDAN, TDANNet
from .textual_inversion import TextualInversion
from .tof import TOFlowVFINet, TOFlowVSRNet, ToFResBlock
from .ttsr import LTE, TTSR, SearchTransformer, TTSRDiscriminator, TTSRNet
from .vico import ViCo
from .wgan_gp import WGANGP

__all__ = [
    'AOTEncoderDecoder', 'AOTBlockNeck', 'AOTInpaintor',
    'ContextualAttentionNeck', 'ContextualAttentionModule', 'CAIN', 'CAINNet',
    'DIM', 'DIC', 'DICNet', 'LightCNN', 'FeedbackBlock',
    'FeedbackBlockHeatmapAttention', 'FeedbackBlockCustom', 'MaxFeature',
    'FLAVR', 'FLAVRNet', 'ToFResBlock', 'TOFlowVFINet', 'TOFlowVSRNet',
    'DeepFillEncoder', 'DeepFillEncoderDecoder', 'DeepFillDecoder',
    'DeepFillRefiner', 'DeepFillv1Inpaintor', 'DeepFillv1Discriminators',
    'EDSRNet', 'ESRGAN', 'DepthwiseIndexBlock', 'HolisticIndexBlock',
    'IndexNet', 'IndexNetEncoder', 'IndexedUpsample', 'IndexNetDecoder', 'GCA',
    'GLEncoderDecoder', 'GLEncoder', 'GLDecoder', 'GLDilationNeck',
    'PartialConv2d', 'PConvEncoderDecoder', 'PConvEncoder', 'PConvDecoder',
    'PConvInpaintor', 'MaskConvModule', 'RRDBNet', 'SRCNNNet', 'RRDBNet',
    'RealESRGAN', 'UNetDiscriminatorWithSpectralNorm', 'EDVR', 'EDVRNet',
    'TDAN', 'TDANNet', 'BasicVSR', 'BasicVSRNet', 'BasicVSRPlusPlusNet',
    'IconVSRNet', 'RealBasicVSR', 'RealBasicVSRNet', 'SRGAN', 'MaxFeature',
    'ModifiedVGG', 'MSRResNet', 'RDNNet', 'LTE', 'TTSR', 'TTSRNet',
    'TTSRDiscriminator', 'TTSRNet', 'SearchTransformer', 'GLEANStyleGANv2',
    'LIIF', 'MLPRefiner', 'PlainRefiner', 'PlainDecoder', 'FBAResnetDilated',
    'FBADecoder', 'WGANGP', 'CycleGAN', 'SAGAN', 'LSGAN', 'GGAN', 'Pix2Pix',
    'StyleGAN1', 'StyleGAN2', 'StyleGAN3', 'BigGAN', 'DCGAN',
    'ProgressiveGrowingGAN', 'SinGAN', 'AblatedDiffusionModel',
    'DiscoDiffusion', 'IDLossModel', 'PESinGAN', 'MSPIEStyleGAN2',
    'StyleGAN3Generator', 'InstColorization', 'NAFBaseline',
    'NAFBaselineLocal', 'NAFNet', 'NAFNetLocal', 'DenoisingUnet',
    'ClipWrapper', 'EG3D', 'Restormer', 'SwinIRNet', 'StableDiffusion',
<<<<<<< HEAD
    'ControlStableDiffusion', 'DreamBooth', 'ViCo'
=======
    'ControlStableDiffusion', 'DreamBooth', 'TextualInversion'
>>>>>>> d6f5c98c
]<|MERGE_RESOLUTION|>--- conflicted
+++ resolved
@@ -90,9 +90,5 @@
     'StyleGAN3Generator', 'InstColorization', 'NAFBaseline',
     'NAFBaselineLocal', 'NAFNet', 'NAFNetLocal', 'DenoisingUnet',
     'ClipWrapper', 'EG3D', 'Restormer', 'SwinIRNet', 'StableDiffusion',
-<<<<<<< HEAD
-    'ControlStableDiffusion', 'DreamBooth', 'ViCo'
-=======
-    'ControlStableDiffusion', 'DreamBooth', 'TextualInversion'
->>>>>>> d6f5c98c
+    'ControlStableDiffusion', 'DreamBooth', 'ViCo', 'TextualInversion'
 ]